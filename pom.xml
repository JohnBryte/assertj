<?xml version="1.0" encoding="UTF-8"?>
<project xmlns="http://maven.apache.org/POM/4.0.0" xmlns:xsi="http://www.w3.org/2001/XMLSchema-instance" xsi:schemaLocation="http://maven.apache.org/POM/4.0.0 http://maven.apache.org/maven-v4_0_0.xsd ">

  <modelVersion>4.0.0</modelVersion>
  <artifactId>assertj-core</artifactId>
  <version>3.9.0-SNAPSHOT</version>
  <packaging>bundle</packaging>
  <name>AssertJ fluent assertions</name>
  <description>Rich and fluent assertions for testing for Java</description>
  <inceptionYear>2014</inceptionYear>
  <parent>
    <groupId>org.assertj</groupId>
    <artifactId>assertj-parent-pom</artifactId>
    <version>2.1.6</version>
    <relativePath />
  </parent>
  <mailingLists>
    <mailingList>
      <name>AssertJ Group</name>
      <post>http://groups.google.com/group/assertj</post>
      <subscribe>http://groups.google.com/group/assertj</subscribe>
      <unsubscribe>http://groups.google.com/group/assertj</unsubscribe>
    </mailingList>
  </mailingLists>
  <scm>
    <developerConnection>scm:git:git@github.com:joel-costigliola/assertj-core.git</developerConnection>
    <connection>scm:git:git@github.com:joel-costigliola/assertj-core.git</connection>
    <url>git@github.com:joel-costigliola/assertj-core</url>
    <tag>HEAD</tag>
  </scm>
  <issueManagement>
    <system>github</system>
    <url>https://github.com/joel-costigliola/assertj-core/issues</url>
  </issueManagement>
  <properties>
    <additionalparam>-Xdoclint:none</additionalparam>
  </properties>
  <dependencies>
    <dependency>
      <groupId>junit</groupId>
      <artifactId>junit</artifactId>
      <scope>provided</scope>
      <optional>true</optional>
    </dependency>
    <dependency>
      <groupId>org.opentest4j</groupId>
      <artifactId>opentest4j</artifactId>
      <version>1.0.0</version>
      <scope>provided</scope>
      <optional>true</optional>
    </dependency>
    <dependency>
      <groupId>org.hamcrest</groupId>
      <artifactId>hamcrest-core</artifactId>
      <version>1.3</version>
      <optional>true</optional>
    </dependency>
    <dependency>
      <groupId>org.mockito</groupId>
      <artifactId>mockito-core</artifactId>
    </dependency>
    <dependency>
      <groupId>cglib</groupId>
      <artifactId>cglib-nodep</artifactId>
      <version>3.2.5</version>
      <optional>true</optional>
    </dependency>
    <dependency>
      <groupId>org.ow2.asm</groupId>
      <artifactId>asm</artifactId>
      <version>5.2</version>
      <optional>true</optional>
    </dependency>
    <!-- NEEDED! Unlike File, a Path is not linked to the JRE's filesystem. In order to accurately test assertions, we need 
      a decent JSR 203 implementation which lets us test our assertions. Right now, this is memoryfilesystem (https://github.com/marschall/memoryfilesystem). 
      Another choice would be jimfs from Google (https://github.com/google/jimfs), but its support for reading/writing file attributes 
      is not as complete as that of memoryfilesystem's. -->
    <dependency>
      <groupId>com.github.marschall</groupId>
      <artifactId>memoryfilesystem</artifactId>
      <version>0.9.1</version>
      <scope>test</scope>
    </dependency>
    <dependency>
      <groupId>com.tngtech.java</groupId>
      <artifactId>junit-dataprovider</artifactId>
      <version>1.12.0</version>
      <scope>test</scope>
    </dependency>
    <dependency>
      <groupId>com.google.guava</groupId>
      <artifactId>guava</artifactId>
      <version>20.0</version>
      <scope>test</scope>
    </dependency>
  </dependencies>
  <build>
    <plugins>
      <plugin>
        <groupId>org.apache.maven.plugins</groupId>
        <artifactId>maven-compiler-plugin</artifactId>
        <configuration>
          <source>1.8</source>
          <target>1.8</target>
          <encoding>${project.build.sourceEncoding}</encoding>
        </configuration>
      </plugin>
      <!-- to get jacoco report we need to set argLine in surefire, without this snippet the jacoco argLine is lost -->
      <plugin>
        <artifactId>maven-surefire-plugin</artifactId>
        <configuration>
          <argLine>${argLine}</argLine>
        </configuration>
      </plugin>
      <plugin>
        <groupId>org.apache.maven.plugins</groupId>
        <artifactId>maven-shade-plugin</artifactId>
        <version>3.0.0</version>
        <executions>
          <execution>
            <phase>package</phase>
            <goals>
              <goal>shade</goal>
            </goals>
            <configuration>
              <createDependencyReducedPom>true</createDependencyReducedPom>
              <relocations>
                <relocation>
                  <pattern>net.sf.cglib</pattern>
                  <shadedPattern>org.assertj.core.internal.cglib</shadedPattern>
                </relocation>
                <relocation>
                  <pattern>org.objectweb.asm</pattern>
                  <shadedPattern>org.assertj.core.internal.asm</shadedPattern>
                </relocation>
              </relocations>
            </configuration>
          </execution>
        </executions>
      </plugin>
      <!-- Unpack the shaded jar so that the maven-bundle-plugin can analyze the packages to import and to export -->
      <plugin>
        <groupId>org.apache.maven.plugins</groupId>
        <artifactId>maven-dependency-plugin</artifactId>
        <executions>
          <execution>
            <id>unpack-shade</id>
            <phase>package</phase>
            <goals>
              <goal>unpack</goal>
            </goals>
            <configuration>
              <artifactItems>
                <artifactItem>
                  <groupId>${project.groupId}</groupId>
                  <artifactId>${project.artifactId}</artifactId>
                  <version>${project.version}</version>
                </artifactItem>
              </artifactItems>
              <outputDirectory>${project.build.directory}/classes</outputDirectory>
            </configuration>
          </execution>
        </executions>
      </plugin>
      <plugin>
        <groupId>org.apache.felix</groupId>
        <artifactId>maven-bundle-plugin</artifactId>
        <version>3.0.1</version>
        <extensions>true</extensions>
        <configuration>
          <instructions>
            <Export-Package>org.assertj.core.*</Export-Package>
            <Bundle-RequiredExecutionEnvironment>JavaSE-1.8</Bundle-RequiredExecutionEnvironment>
            <_removeheaders>Bnd-LastModified</_removeheaders>
          </instructions>
          <niceManifest>true</niceManifest>
        </configuration>
      </plugin>
      <!-- generate jacoco report -->
      <plugin>
        <groupId>org.jacoco</groupId>
        <artifactId>jacoco-maven-plugin</artifactId>
        <configuration>
<<<<<<< HEAD
=======
          <excludes>
            <exclude>**/*cglib*/**</exclude>
            <!-- exclude hamcrest as its classes are compiled in target/classes for an unknown reason related to hancrest dependency being optional -->
            <exclude>**/*hamcrest*/**</exclude>
          </excludes>
>>>>>>> a6165671
        </configuration>
        <!-- jacoco is executed in the prepare-package phase instead of the verify phase, it can not determine code coverage 
          of the unpacked shaded classes -->
        <executions>
          <execution>
            <id>jacoco-report</id>
            <phase>prepare-package</phase>
            <goals>
              <goal>report</goal>
            </goals>
          </execution>
          <execution>
            <id>default-check</id>
            <phase>prepare-package</phase>
            <goals>
              <goal>check</goal>
            </goals>
            <configuration>
              <rules>
                <rule implementation="org.jacoco.maven.RuleConfiguration">
                  <element>BUNDLE</element>
                  <limits>
                    <limit implementation="org.jacoco.report.check.Limit">
                      <counter>CLASS</counter>
                      <value>COVEREDRATIO</value>
                      <minimum>0.98</minimum>
                    </limit>
                  </limits>
                </rule>
              </rules>
            </configuration>
          </execution>
        </executions>
      </plugin>
      <plugin>
        <groupId>org.apache.maven.plugins</groupId>
        <artifactId>maven-javadoc-plugin</artifactId>
        <configuration>
          <!-- (1) CSS file location -->
          <stylesheetfile>src/main/javadoc/assertj-javadoc.css</stylesheetfile>
          <!-- (2) Highlight Javascript file -->
          <top><![CDATA[
            <script src="http://cdn.jsdelivr.net/highlight.js/8.6/highlight.min.js"></script>
          ]]></top>
          <!-- init Highlight -->
          <footer><![CDATA[
            <script type="text/javascript">
              hljs.initHighlightingOnLoad();
            </script>
          ]]></footer>
        </configuration>
      </plugin>
    </plugins>
    <pluginManagement>
      <plugins>
        <!--This plugin's configuration is used to store Eclipse m2e settings only. It has no influence on the Maven build itself.-->
        <plugin>
          <groupId>org.eclipse.m2e</groupId>
          <artifactId>lifecycle-mapping</artifactId>
          <version>1.0.0</version>
          <configuration>
            <lifecycleMappingMetadata>
              <pluginExecutions>
                <pluginExecution>
                  <pluginExecutionFilter>
                    <groupId>com.mycila</groupId>
                    <artifactId>license-maven-plugin</artifactId>
                    <versionRange>[2.6,)</versionRange>
                    <goals>
                      <goal>format</goal>
                    </goals>
                  </pluginExecutionFilter>
                  <action>
                    <ignore />
                  </action>
                </pluginExecution>
              </pluginExecutions>
            </lifecycleMappingMetadata>
          </configuration>
        </plugin>
      </plugins>
    </pluginManagement>
  </build>
  <profiles>
    <profile>
      <id>java9</id>
      <activation>
        <jdk>9</jdk>
      </activation>
      <properties>
        <!-- allow tests to access private fields/methods of java.base classes via reflection -->
        <argLine>--add-opens java.base/java.lang=ALL-UNNAMED --add-opens java.base/java.util=ALL-UNNAMED
          --add-opens java.base/java.io=ALL-UNNAMED --add-opens java.base/java.math=ALL-UNNAMED</argLine>
      </properties>
    </profile>
  </profiles>
</project><|MERGE_RESOLUTION|>--- conflicted
+++ resolved
@@ -181,14 +181,11 @@
         <groupId>org.jacoco</groupId>
         <artifactId>jacoco-maven-plugin</artifactId>
         <configuration>
-<<<<<<< HEAD
-=======
           <excludes>
             <exclude>**/*cglib*/**</exclude>
             <!-- exclude hamcrest as its classes are compiled in target/classes for an unknown reason related to hancrest dependency being optional -->
             <exclude>**/*hamcrest*/**</exclude>
           </excludes>
->>>>>>> a6165671
         </configuration>
         <!-- jacoco is executed in the prepare-package phase instead of the verify phase, it can not determine code coverage 
           of the unpacked shaded classes -->
