<?xml version="1.0" encoding="UTF-8"?>
<project xmlns="http://maven.apache.org/POM/4.0.0" xmlns:xsi="http://www.w3.org/2001/XMLSchema-instance"
  xsi:schemaLocation="http://maven.apache.org/POM/4.0.0 http://maven.apache.org/maven-v4_0_0.xsd ">

  <modelVersion>4.0.0</modelVersion>
  <artifactId>assertj-core</artifactId>
  <version>3.7.0-SNAPSHOT</version>
  <packaging>bundle</packaging>
  <name>AssertJ fluent assertions</name>
  <description>Rich and fluent assertions for testing for Java</description>
  <inceptionYear>2014</inceptionYear>
  <parent>
    <groupId>org.assertj</groupId>
    <artifactId>assertj-parent-pom</artifactId>
<<<<<<< HEAD
    <version>2.1.5</version>
    <relativePath />
=======
    <version>2.1.6</version>
>>>>>>> ef061865
  </parent>
  <mailingLists>
    <mailingList>
      <name>AssertJ Group</name>
      <post>http://groups.google.com/group/assertj</post>
      <subscribe>http://groups.google.com/group/assertj</subscribe>
      <unsubscribe>http://groups.google.com/group/assertj</unsubscribe>
    </mailingList>
  </mailingLists>
  <scm>
    <developerConnection>scm:git:git@github.com:joel-costigliola/assertj-core.git</developerConnection>
    <connection>scm:git:git@github.com:joel-costigliola/assertj-core.git</connection>
    <url>git@github.com:joel-costigliola/assertj-core</url>
    <tag>HEAD</tag>
  </scm>
  <issueManagement>
    <system>github</system>
    <url>https://github.com/joel-costigliola/assertj-core/issues</url>
  </issueManagement>
  <properties>
    <additionalparam>-Xdoclint:none</additionalparam>
  </properties>
  <dependencies>
    <dependency>
      <groupId>junit</groupId>
      <artifactId>junit</artifactId>
      <scope>provided</scope>
      <optional>true</optional>
    </dependency>
    <dependency>
      <groupId>org.mockito</groupId>
      <artifactId>mockito-core</artifactId>
    </dependency>
    <dependency>
      <groupId>cglib</groupId>
      <artifactId>cglib-nodep</artifactId>
      <version>3.2.5</version>
      <optional>true</optional>
    </dependency>
    <dependency>
      <groupId>org.ow2.asm</groupId>
      <artifactId>asm</artifactId>
      <version>5.2</version>
      <optional>true</optional>
    </dependency>
    <!-- NEEDED! Unlike File, a Path is not linked to the JRE's filesystem. In order to accurately test assertions, we need 
      a decent JSR 203 implementation which lets us test our assertions. Right now, this is memoryfilesystem (https://github.com/marschall/memoryfilesystem). 
      Another choice would be jimfs from Google (https://github.com/google/jimfs), but its support for reading/writing file attributes 
      is not as complete as that of memoryfilesystem's. -->
    <dependency>
      <groupId>com.github.marschall</groupId>
      <artifactId>memoryfilesystem</artifactId>
      <version>0.9.1</version>
      <scope>test</scope>
    </dependency>
    <dependency>
      <groupId>com.tngtech.java</groupId>
      <artifactId>junit-dataprovider</artifactId>
      <version>1.12.0</version>
      <scope>test</scope>
    </dependency>
  </dependencies>
  <build>
    <plugins>
      <plugin>
        <groupId>org.apache.maven.plugins</groupId>
        <artifactId>maven-compiler-plugin</artifactId>
        <configuration>
          <source>1.8</source>
          <target>1.8</target>
          <encoding>${project.build.sourceEncoding}</encoding>
        </configuration>
      </plugin>
      <!-- to get jacoco report we need to set argLine in surefire, without this snippet the jacoco argLine is lost -->
      <plugin>
        <artifactId>maven-surefire-plugin</artifactId>
        <configuration>
          <argLine>${argLine}</argLine>
        </configuration>
      </plugin>
      <plugin>
        <groupId>org.apache.maven.plugins</groupId>
        <artifactId>maven-shade-plugin</artifactId>
        <version>3.0.0</version>
        <executions>
          <execution>
            <phase>package</phase>
            <goals>
              <goal>shade</goal>
            </goals>
            <configuration>
              <createDependencyReducedPom>true</createDependencyReducedPom>
              <relocations>
                <relocation>
                  <pattern>net.sf.cglib</pattern>
                  <shadedPattern>org.assertj.core.internal.cglib</shadedPattern>
                </relocation>
                <relocation>
                  <pattern>org.objectweb.asm</pattern>
                  <shadedPattern>org.assertj.core.internal.asm</shadedPattern>
                </relocation>
              </relocations>
            </configuration>
          </execution>
        </executions>
      </plugin>
      <!-- Unpack the shaded jar so that the maven-bundle-plugin can analyze the packages to import and to export -->
      <plugin>
        <groupId>org.apache.maven.plugins</groupId>
        <artifactId>maven-dependency-plugin</artifactId>
        <executions>
          <execution>
            <id>unpack-shade</id>
            <phase>package</phase>
            <goals>
              <goal>unpack</goal>
            </goals>
            <configuration>
              <artifactItems>
                <artifactItem>
                  <groupId>${project.groupId}</groupId>
                  <artifactId>${project.artifactId}</artifactId>
                  <version>${project.version}</version>
                </artifactItem>
              </artifactItems>
              <outputDirectory>${project.build.directory}/classes</outputDirectory>
            </configuration>
          </execution>
        </executions>
      </plugin>
      <plugin>
        <groupId>org.apache.felix</groupId>
        <artifactId>maven-bundle-plugin</artifactId>
        <version>3.0.1</version>
        <extensions>true</extensions>
        <configuration>
          <instructions>
            <Export-Package>org.assertj.core.*</Export-Package>
            <Bundle-RequiredExecutionEnvironment>JavaSE-1.8</Bundle-RequiredExecutionEnvironment>
            <_removeheaders>Bnd-LastModified</_removeheaders>
          </instructions>
          <niceManifest>true</niceManifest>
        </configuration>
      </plugin>
      <!-- generate jacoco report -->
      <plugin>
        <groupId>org.jacoco</groupId>
        <artifactId>jacoco-maven-plugin</artifactId>
        <version>0.7.9</version>
        <configuration>
        </configuration>
        <!-- jacoco is executed in the prepare-package phase instead of the verify phase, it can not determine code coverage 
          of the unpacked shaded classes -->
        <executions>
          <execution>
            <id>jacoco-report</id>
            <phase>prepare-package</phase>
            <goals>
              <goal>report</goal>
            </goals>
          </execution>
          <execution>
            <id>default-check</id>
            <phase>prepare-package</phase>
            <goals>
              <goal>check</goal>
            </goals>
            <configuration>
              <rules>
                <rule implementation="org.jacoco.maven.RuleConfiguration">
                  <element>BUNDLE</element>
                  <limits>
                    <limit implementation="org.jacoco.report.check.Limit">
                      <counter>CLASS</counter>
                      <value>COVEREDRATIO</value>
                      <minimum>0.98</minimum>
                    </limit>
                  </limits>
                </rule>
              </rules>
            </configuration>
          </execution>
        </executions>
      </plugin>
      <plugin>
        <groupId>org.apache.maven.plugins</groupId>
        <artifactId>maven-javadoc-plugin</artifactId>
        <configuration>
          <!-- (1) CSS file location -->
          <stylesheetfile>src/main/javadoc/assertj-javadoc.css</stylesheetfile>
          <!-- (2) Highlight Javascript file -->
          <top><![CDATA[
            <script src="http://cdn.jsdelivr.net/highlight.js/8.6/highlight.min.js"></script>
          ]]></top>
          <!-- init Highlight -->
          <footer><![CDATA[
            <script type="text/javascript">
              hljs.initHighlightingOnLoad();
            </script>
          ]]></footer>
        </configuration>
      </plugin>
    </plugins>
    <pluginManagement>
      <plugins>
        <!--This plugin's configuration is used to store Eclipse m2e settings only. It has no influence on the Maven build itself.-->
        <plugin>
          <groupId>org.eclipse.m2e</groupId>
          <artifactId>lifecycle-mapping</artifactId>
          <version>1.0.0</version>
          <configuration>
            <lifecycleMappingMetadata>
              <pluginExecutions>
                <pluginExecution>
                  <pluginExecutionFilter>
                    <groupId>com.mycila</groupId>
                    <artifactId>license-maven-plugin</artifactId>
                    <versionRange>[2.6,)</versionRange>
                    <goals>
                      <goal>format</goal>
                    </goals>
                  </pluginExecutionFilter>
                  <action>
                    <ignore />
                  </action>
                </pluginExecution>
              </pluginExecutions>
            </lifecycleMappingMetadata>
          </configuration>
        </plugin>
      </plugins>
    </pluginManagement>
  </build>
  <profiles>
    <profile>
      <id>java9</id>
      <activation>
        <jdk>9</jdk>
      </activation>
      <properties>
        <!-- allow tests to access private fields/methods of java.base classes via reflection -->
        <argLine>--add-opens java.base/java.util=ALL-UNNAMED --add-opens java.base/java.io=ALL-UNNAMED --add-opens
          java.base/java.math=ALL-UNNAMED</argLine>
      </properties>
    </profile>
  </profiles>
</project><|MERGE_RESOLUTION|>--- conflicted
+++ resolved
@@ -12,12 +12,7 @@
   <parent>
     <groupId>org.assertj</groupId>
     <artifactId>assertj-parent-pom</artifactId>
-<<<<<<< HEAD
-    <version>2.1.5</version>
-    <relativePath />
-=======
     <version>2.1.6</version>
->>>>>>> ef061865
   </parent>
   <mailingLists>
     <mailingList>
