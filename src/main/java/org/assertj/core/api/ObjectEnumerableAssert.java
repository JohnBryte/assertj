--- conflicted
+++ resolved
@@ -533,16 +533,8 @@
    * <pre><code class='java'> Iterable&lt;String&gt; abc = newArrayList("a", "b", "c");
    * Iterable&lt;String&gt; abcc = newArrayList("a", "b", "cc");
    *
-<<<<<<< HEAD
    * Condition&lt;String&gt; moreThanOneCharacter = 
-   *     = new Condition&lt;&gt;(s -> s.length() > 1, "more than one character");
-=======
-   * Condition&lt;String&gt; moreThanOneCharacter = new Condition&lt;String&gt;() {
-   *   public boolean matches(String value) {
-   *     return value.length() &gt; 1;
-   *   }
-   * });
->>>>>>> 3304b3fa
+   *     = new Condition&lt;&gt;(s -&gt; s.length() &gt; 1, "more than one character");
    *
    * // assertion will pass
    * assertThat(abc).areNot(moreThanOneCharacter);
@@ -589,16 +581,8 @@
    * <pre><code class='java'> Iterable&lt;String&gt; abc = newArrayList("a", "b", "c");
    * Iterable&lt;String&gt; abcc = newArrayList("a", "b", "cc");
    *
-<<<<<<< HEAD
    * Condition&lt;String&gt; moreThanOneCharacter = 
-   *     = new Condition&lt;&gt;(s -> s.length() > 1, "more than one character");
-=======
-   * Condition&lt;String&gt; moreThanOneCharacter = new Condition&lt;String&gt;() {
-   *   public boolean matches(String value) {
-   *     return value.length() &gt; 1;
-   *   }
-   * });
->>>>>>> 3304b3fa
+   *     = new Condition&lt;&gt;(s -&gt; s.length() &gt; 1, "more than one character");
    *
    * // assertion will pass
    * assertThat(abc).doNotHave(moreThanOneCharacter);
