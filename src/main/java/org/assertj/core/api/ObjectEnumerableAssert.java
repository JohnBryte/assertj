--- conflicted
+++ resolved
@@ -342,11 +342,7 @@
    * @return {@code this} object.
    * @throws NullPointerException if the given condition is {@code null}.
    * @throws AssertionError if an element cannot be cast to T.
-<<<<<<< HEAD
-   * @throws AssertionError if one or more elements don't satisfy the given condition.
-=======
    * @throws AssertionError if one or more elements do not satisfy the given condition.
->>>>>>> 57e7ad68
    */
   S are(Condition<? super T> condition);
 
@@ -354,22 +350,11 @@
    * Verifies that each element value does not satisfy the given condition
    * <p>
    * Example :
-<<<<<<< HEAD
-   * <pre><code class='java'> Iterable&lt;String&gt; abc  = newArrayList("a", "b", "c");
+   * <pre><code class='java'> Iterable&lt;String&gt; abc = newArrayList("a", "b", "c");
    * Iterable&lt;String&gt; abcc = newArrayList("a", "b", "cc");
    *
    * Condition&lt;String&gt; moreThanOneCharacter = 
    *     = new Condition&lt;&gt;(s -> s.length() > 1, "more than one character");
-=======
-   * <pre><code class='java'> Iterable&lt;String&gt; abc = newArrayList("a", "b", "c");
-   * Iterable&lt;String&gt; abcc = newArrayList("a", "b", "cc");
-   *
-   * Condition&lt;String&gt; moreThanOneCharacter = new Condition&lt;String&gt() {
-   *   public boolean matches(String value) {
-   *     return value.length() > 1;
-   *   }
-   * });
->>>>>>> 57e7ad68
    *
    * // assertion will pass
    * assertThat(abc).areNot(moreThanOneCharacter);
@@ -389,22 +374,11 @@
    * Verifies that all elements satisfy the given condition.
    * <p>
    * Example :
-<<<<<<< HEAD
-   * <pre><code class='java'> Iterable&lt;String&gt; abc  = newArrayList("a", "b", "c");
+   * <pre><code class='java'> Iterable&lt;String&gt; abc = newArrayList("a", "b", "c");
    * Iterable&lt;String&gt; abcc = newArrayList("a", "b", "cc");
    *
    * Condition&lt;String&gt; onlyOneCharacter = 
    *     = new Condition&lt;&gt;(s -> s.length() == 1, "only one character");
-=======
-   * <pre><code class='java'> Iterable&lt;String&gt; abc = newArrayList("a", "b", "c");
-   * Iterable&lt;String&gt; abcc = newArrayList("a", "b", "cc");
-   *
-   * Condition&lt;String&gt; onlyOneCharacter = new Condition&lt;String&gt;() {
-   *   public boolean matches(String value) {
-   *     return value.length() == 1;
-   *   }
-   * });
->>>>>>> 57e7ad68
    *
    * // assertion will pass
    * assertThat(abc).have(onlyOneCharacter);
@@ -427,16 +401,8 @@
    * <pre><code class='java'> Iterable&lt;String&gt; abc = newArrayList("a", "b", "c");
    * Iterable&lt;String&gt; abcc = newArrayList("a", "b", "cc");
    *
-<<<<<<< HEAD
    * Condition&lt;String&gt; moreThanOneCharacter = 
    *     = new Condition&lt;&gt;(s -> s.length() > 1, "more than one character");
-=======
-   * Condition&lt;String&gt; moreThanOneCharacter = new Condition&lt;String&gt() {
-   *   public boolean matches(String value) {
-   *     return value.length() > 1;
-   *   }
-   * });
->>>>>>> 57e7ad68
    *
    * // assertion will pass
    * assertThat(abc).doNotHave(moreThanOneCharacter);
@@ -458,15 +424,7 @@
    * Example :
    * <pre><code class='java'> Iterable&lt;Integer&gt; oneTwoThree = newArrayList(1, 2, 3);
    *
-<<<<<<< HEAD
    * Condition&lt;Integer&gt; oddNumber = new Condition&lt;&gt;(value % 2 == 1, "odd number");
-=======
-   * Condition&lt;Integer&gt; oddNumber = new Condition&lt;Integer&gt;() {
-   *   public boolean matches(Integer value) {
-   *     return value % 2 == 1;
-   *   }
-   * });
->>>>>>> 57e7ad68
    *
    * // assertion will pass
    * oneTwoThree.areAtLeast(2, oddNumber);
@@ -502,15 +460,7 @@
    * Example :
    * <pre><code class='java'> Iterable&lt;Integer&gt; oneTwoThree = newArrayList(1, 2, 3);
    *
-<<<<<<< HEAD
    * Condition&lt;Integer&gt; oddNumber = new Condition&lt;&gt;(value % 2 == 1, "odd number");
-=======
-   * Condition&lt;Integer&gt; oddNumber = new Condition&lt;Integer&gt;() {
-   *   public boolean matches(Integer value) {
-   *     return value % 2 == 1;
-   *   }
-   * });
->>>>>>> 57e7ad68
    *
    * // assertions will pass
    * oneTwoThree.areAtMost(2, oddNumber);
@@ -558,11 +508,7 @@
    * This method is an alias for {@code haveAtLeast(1, condition)}.
    * <p/>
    * Example:
-<<<<<<< HEAD
    * <pre><code class='java'> Iterable&lt;BasketBallPlayer&gt; bullsPlayers = newArrayList(butler, rose);
-=======
-   * <pre><code class='java'> List&lt;BasketBallPlayer&gt; bullsPlayers = newArrayList(noah, rose);
->>>>>>> 57e7ad68
    * 
    * // potentialMvp is a Condition&lt;BasketBallPlayer&gt;
    * assertThat(bullsPlayers).haveAtLeastOne(potentialMvp);</code></pre>
@@ -577,15 +523,7 @@
    * Example :
    * <pre><code class='java'> Iterable&lt;Integer&gt; oneTwoThree = newArrayList(1, 2, 3);
    *
-<<<<<<< HEAD
    * Condition&lt;Integer&gt; oddNumber = new Condition&lt;&gt;(value % 2 == 1, "odd number");
-=======
-   * Condition&lt;Integer&gt; oddNumber = new Condition&lt;Integer&gt;() {
-   *   public boolean matches(Integer value) {
-   *     return value % 2 == 1;
-   *   }
-   * });
->>>>>>> 57e7ad68
    *
    * // assertion will pass
    * oneTwoThree.haveAtLeast(2, oddNumber);
@@ -603,15 +541,7 @@
    * Example :
    * <pre><code class='java'> Iterable&lt;Integer&gt; oneTwoThree = newArrayList(1, 2, 3);
    *
-<<<<<<< HEAD
    * Condition&lt;Integer&gt; oddNumber = new Condition&lt;&gt;(value % 2 == 1, "odd number");
-=======
-   * Condition&lt;Integer&gt; oddNumber = new Condition&lt;Integer&gt;() {
-   *   public boolean matches(Integer value) {
-   *     return value % 2 == 1;
-   *   }
-   * });
->>>>>>> 57e7ad68
    *
    * // assertions will pass
    * oneTwoThree.haveAtMost(2, oddNumber);
@@ -630,15 +560,7 @@
    * Example :
    * <pre><code class='java'> Iterable&lt;Integer&gt; oneTwoThree = newArrayList(1, 2, 3);
    *
-<<<<<<< HEAD
    * Condition&lt;Integer&gt; oddNumber = new Condition&lt;&gt;(value % 2 == 1, "odd number");
-=======
-   * Condition&lt;Integer&gt; oddNumber = new Condition&lt;Integer&gt;() {
-   *   public boolean matches(Integer value) {
-   *     return value % 2 == 1;
-   *   }
-   * });
->>>>>>> 57e7ad68
    *
    * // assertion will pass
    * oneTwoThree.haveExactly(2, oddNumber);
