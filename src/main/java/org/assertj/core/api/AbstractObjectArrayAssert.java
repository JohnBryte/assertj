/**
 * Licensed under the Apache License, Version 2.0 (the "License"); you may not use this file except in compliance with
 * the License. You may obtain a copy of the License at
 *
 * http://www.apache.org/licenses/LICENSE-2.0
 *
 * Unless required by applicable law or agreed to in writing, software distributed under the License is distributed on
 * an "AS IS" BASIS, WITHOUT WARRANTIES OR CONDITIONS OF ANY KIND, either express or implied. See the License for the
 * specific language governing permissions and limitations under the License.
 *
 * Copyright 2012-2017 the original author or authors.
 */
package org.assertj.core.api;

import static java.util.Arrays.stream;
import static org.assertj.core.api.filter.Filters.filter;
import static org.assertj.core.description.Description.mostRelevantDescription;
import static org.assertj.core.extractor.Extractors.byName;
import static org.assertj.core.extractor.Extractors.extractedDescriptionOf;
import static org.assertj.core.extractor.Extractors.extractedDescriptionOfMethod;
import static org.assertj.core.extractor.Extractors.resultOf;
import static org.assertj.core.internal.CommonValidations.checkSequenceIsNotNull;
import static org.assertj.core.internal.CommonValidations.checkSubsequenceIsNotNull;
import static org.assertj.core.util.Arrays.isArray;
import static org.assertj.core.util.IterableUtil.toArray;
import static org.assertj.core.util.Lists.newArrayList;
import static org.assertj.core.util.Preconditions.checkArgument;
import static org.assertj.core.util.Preconditions.checkNotNull;

import java.lang.reflect.Array;
import java.util.Arrays;
import java.util.Collection;
import java.util.Comparator;
import java.util.HashMap;
import java.util.HashSet;
import java.util.List;
import java.util.Map;
import java.util.function.Consumer;
import java.util.function.Function;
import java.util.function.Predicate;
import java.util.stream.Stream;

import org.assertj.core.api.filter.FilterOperator;
import org.assertj.core.api.filter.Filters;
import org.assertj.core.api.iterable.Extractor;
import org.assertj.core.api.iterable.ThrowingExtractor;
import org.assertj.core.condition.Not;
import org.assertj.core.data.Index;
import org.assertj.core.description.Description;
import org.assertj.core.groups.FieldsOrPropertiesExtractor;
import org.assertj.core.groups.Tuple;
import org.assertj.core.internal.CommonErrors;
import org.assertj.core.internal.ComparatorBasedComparisonStrategy;
import org.assertj.core.internal.ExtendedByTypesComparator;
import org.assertj.core.internal.FieldByFieldComparator;
import org.assertj.core.internal.IgnoringFieldsComparator;
import org.assertj.core.internal.Iterables;
import org.assertj.core.internal.ObjectArrayElementComparisonStrategy;
import org.assertj.core.internal.ObjectArrays;
import org.assertj.core.internal.Objects;
import org.assertj.core.internal.OnFieldsComparator;
import org.assertj.core.internal.RecursiveFieldByFieldComparator;
import org.assertj.core.internal.TypeComparators;
import org.assertj.core.presentation.PredicateDescription;
import org.assertj.core.util.CheckReturnValue;
import org.assertj.core.util.IterableUtil;
import org.assertj.core.util.VisibleForTesting;
import org.assertj.core.util.introspection.IntrospectionError;

/**
 * Assertion methods for arrays of objects.
 * <p>
 * To create an instance of this class, invoke <code>{@link Assertions#assertThat(Object[])}</code>.
 * </p>
 *
 * @param <ELEMENT> the type of elements of the "actual" value.
 *
 * @author Yvonne Wang
 * @author Alex Ruiz
 * @author Joel Costigliola
 * @author Nicolas François
 * @author Mikhail Mazursky
 * @author Mateusz Haligowski
 * @author Lovro Pandzic
 */
public abstract class AbstractObjectArrayAssert<SELF extends AbstractObjectArrayAssert<SELF, ELEMENT>, ELEMENT> extends
    AbstractAssert<SELF, ELEMENT[]>
    implements IndexedObjectEnumerableAssert<AbstractObjectArrayAssert<SELF, ELEMENT>, ELEMENT>,
    ArraySortedAssert<AbstractObjectArrayAssert<SELF, ELEMENT>, ELEMENT> {

  @VisibleForTesting
  ObjectArrays arrays = ObjectArrays.instance();
  @VisibleForTesting
  Iterables iterables = Iterables.instance();

  private TypeComparators comparatorsByType = new TypeComparators();
  private Map<String, Comparator<?>> comparatorsForElementPropertyOrFieldNames = new HashMap<>();
  private TypeComparators comparatorsForElementPropertyOrFieldTypes = new TypeComparators();

  public AbstractObjectArrayAssert(ELEMENT[] actual, Class<?> selfType) {
    super(actual, selfType);
  }

  @Override
  public SELF as(Description description) {
    return super.as(description);
  }

  @Override
  public SELF as(String description, Object... args) {
    return super.as(description, args);
  }

  /**
   * {@inheritDoc}
   *
   * @throws AssertionError {@inheritDoc}
   */
  @Override
  public void isNullOrEmpty() {
    arrays.assertNullOrEmpty(info, actual);
  }

  /**
   * {@inheritDoc}
   *
   * @throws AssertionError {@inheritDoc}
   */
  @Override
  public void isEmpty() {
    arrays.assertEmpty(info, actual);
  }

  /**
   * {@inheritDoc}
   *
   * @throws AssertionError {@inheritDoc}
   */
  @Override
  public SELF isNotEmpty() {
    arrays.assertNotEmpty(info, actual);
    return myself;
  }

  /**
   * {@inheritDoc}
   *
   * @throws AssertionError {@inheritDoc}
   */
  @Override
  public SELF hasSize(int expected) {
    arrays.assertHasSize(info, actual, expected);
    return myself;
  }

  /**
   * Verifies that the actual array has the same size as the given array.
   * <p>
   * Parameter is declared as Object to accept both {@code Object[]} and primitive arrays (e.g. {@code int[]}).
   * <p>
   * Example:
   * <pre><code class='java'> int[] oneTwoThree = {1, 2, 3};
   * int[] fourFiveSix = {4, 5, 6};
   * int[] sevenEight = {7, 8};
   *
   * // assertion will pass
   * assertThat(oneTwoThree).hasSameSizeAs(fourFiveSix);
   *
   * // assertion will fail
   * assertThat(oneTwoThree).hasSameSizeAs(sevenEight);</code></pre>
   *
   * @param other the array to compare size with actual group.
   * @return {@code this} assertion object.
   * @throws AssertionError if the actual group is {@code null}.
   * @throws AssertionError if the array parameter is {@code null} or is not a true array.
   * @throws AssertionError if actual group and given array don't have the same size.
   */
  @Override
  public SELF hasSameSizeAs(Object other) {
    // same implementation as in AbstractArrayAssert, but can't inherit from it due to generics problem ...
    arrays.assertHasSameSizeAs(info, actual, other);
    return myself;
  }

  /**
   * Verifies that the actual group has the same size as the given {@link Iterable}.
   * <p>
   * Example:
   * <pre><code class='java'> int[] oneTwoThree = {1, 2, 3};
   * Iterable&lt;Ring&gt; elvesRings = newArrayList(vilya, nenya, narya);
   *
   * // assertion will pass
   * assertThat(oneTwoThree).hasSameSizeAs(elvesRings);
   *
   * // assertion will fail
   * assertThat(oneTwoThree).hasSameSizeAs(Arrays.asList("a", "b"));</code></pre>
   *
   * @param other the {@code Iterable} to compare size with actual group.
   * @return {@code this} assertion object.
   * @throws AssertionError if the actual group is {@code null}.
   * @throws AssertionError if the other {@code Iterable} is {@code null}.
   * @throws AssertionError if actual group and given {@code Iterable} don't have the same size.
   */
  @Override
  public SELF hasSameSizeAs(Iterable<?> other) {
    arrays.assertHasSameSizeAs(info, actual, other);
    return myself;
  }

  /**
   * Verifies that the actual group contains the given values, in any order.
   * <p>
   * Example :
   * <pre><code class='java'> String[] abc = {"a", "b", "c"};
   *
   * // assertions will pass
   * assertThat(abc).contains("b", "a");
   * assertThat(abc).contains("b", "a", "b");
   *
   * // assertions will fail
   * assertThat(abc).contains("d");
   * assertThat(abc).contains("c", "d");</code></pre>
   *
   * @param values the given values.
   * @return {@code this} assertion object.
   * @throws NullPointerException if the given argument is {@code null}.
   * @throws IllegalArgumentException if the given argument is an empty array.
   * @throws AssertionError if the actual group is {@code null}.
   * @throws AssertionError if the actual group does not contain the given values.
   */
  @Override
  public SELF contains(@SuppressWarnings("unchecked") ELEMENT... values) {
    arrays.assertContains(info, actual, values);
    return myself;
  }

  /**
   * Verifies that the actual group contains only the given values and nothing else, <b>in any order</b>.
   * <p>
   * Example :
   * <pre><code class='java'> String[] abc = {"a", "b", "c"};
   *
   * // assertions will pass
   * assertThat(abc).containsOnly("c", "b", "a");
   * assertThat(abc).containsOnly("a", "a", "b", "c", "c");
   *
   * // assertion will fail because "c" is missing
   * assertThat(abc).containsOnly("a", "b");</code></pre>
   *
   * @param values the given values.
   * @return {@code this} assertion object.
   * @throws NullPointerException if the given argument is {@code null}.
   * @throws IllegalArgumentException if the given argument is an empty array.
   * @throws AssertionError if the actual group is {@code null}.
   * @throws AssertionError if the actual group does not contain the given values, i.e. the actual group contains some
   *           or none of the given values, or the actual group contains more values than the given ones.
   */
  @Override
  public SELF containsOnly(@SuppressWarnings("unchecked") ELEMENT... values) {
    arrays.assertContainsOnly(info, actual, values);
    return myself;
  }

  /**
   * Same semantic as {@link #containsOnly(Object[])} : verifies that actual contains all elements of the given
   * {@code Iterable} and nothing else, <b>in any order</b>.
   * <p>
   * Example :
   * <pre><code class='java'> Ring[] rings = {nenya, vilya};
   *
   * // assertions will pass
   * assertThat(rings).containsOnlyElementsOf(newArrayList(nenya, vilya));
   * assertThat(rings).containsOnlyElementsOf(newArrayList(nenya, nenya, vilya, vilya));
   *
   * // assertion will fail as actual does not contain narya
   * assertThat(rings).containsOnlyElementsOf(newArrayList(nenya, vilya, narya));
   * // assertion will fail as actual contains nenya
   * assertThat(rings).containsOnlyElementsOf(newArrayList(vilya));</code></pre>
   *
   * @param iterable the given {@code Iterable} we will get elements from.
   */
  @Override
  public SELF containsOnlyElementsOf(Iterable<? extends ELEMENT> iterable) {
    return containsOnly(toArray(iterable));
  }

  /**
<<<<<<< HEAD
   * Verifies that the unique element of the array satifies the given assertions expressed as a {@link Consumer},
   * if it does not, only the first error is reported, use {@link SoftAssertions} to get all the errors.
   * <p>
   * Example:
   * <pre><code class='java'> Jedi[] jedis = array(new Jedi("Yoda", "red"));
   *
   * // assertions will pass
   *
   * assertThat(jedis).hasOnlyOneElementSatisfying(yoda -> assertThat(yoda.getName()).startsWith("Y"));
   *
   * assertThat(jedis).hasOnlyOneElementSatisfying(yoda -> {
   *   assertThat(yoda.getName()).isEqualTo("Yoda");
   *   assertThat(yoda.getLightSaberColor()).isEqualTo("red");
   * });
   *
   * // assertions will fail
   *
   * assertThat(jedis).hasOnlyOneElementSatisfying(yoda -> assertThat(yoda.getName()).startsWith("Vad"));
   *
   * // fail as one the assertions is not satisfied
   * assertThat(jedis).hasOnlyOneElementSatisfying(yoda -> {
   *   assertThat(yoda.getName()).isEqualTo("Yoda");
   *   assertThat(yoda.getLightSaberColor()).isEqualTo("purple");
   * });
   *
   * // fail but only report the first error
   * assertThat(jedis).hasOnlyOneElementSatisfying(yoda -> {
   *   assertThat(yoda.getName()).isEqualTo("Luke");
   *   assertThat(yoda.getLightSaberColor()).isEqualTo("green");
   * });
   *
   * // fail and reports the errors thanks to Soft assertions
   * assertThat(jedis).hasOnlyOneElementSatisfying(yoda -> {
   *   SoftAssertions softly = new SoftAssertions();
   *   softly.assertThat(yoda.getName()).isEqualTo("Luke");
   *   softly.assertThat(yoda.getLightSaberColor()).isEqualTo("green");
   *   softly.assertAll();
   * });
   *
   * // even if the assertion is correct, there are too many jedis !
   * jedis = array(new Jedi("Yoda", "red"), new Jedi("Luke", "green"));
   * assertThat(jedis).hasOnlyOneElementSatisfying(yoda -> assertThat(yoda.getName()).startsWith("Yo"));</code></pre>
   *
   * @param elementAssertions the assertions to perform on the unique element.
   * @throws AssertionError if the array does not have a unique element.
   * @throws AssertionError if the array's unique element does not satifies the given assertions.
   *
   * @since 3.5.0
   */
  public void hasOnlyOneElementSatisfying(Consumer<ELEMENT> elementAssertions) {
    arrays.assertHasSize(info, actual, 1);
    elementAssertions.accept(actual[0]);
=======
   * Verifies that the actual array contains only null elements.
   * <p>
   * Example :
   * <pre><code class='java'> Person[] persons1 = {null, null, null};
   * Person[] persons2 = {null, null, person};
   *
   * // assertion will pass
   * assertThat(persons1).containsOnlyNulls();
   *
   * // assertions will fail
   * assertThat(persons2).containsOnlyNulls();
   * assertThat(new Person[0]).containsOnlyNulls();</code></pre>
   *
   * @return {@code this} assertion object.
   * @throws AssertionError if the actual array is {@code null}.
   * @throws AssertionError if the actual array is empty or contains a non null element
   * @since 2.9.0 / 3.9.0
   */
  @Override
  public SELF containsOnlyNulls() {
    arrays.assertContainsOnlyNulls(info, actual);
    return myself;
>>>>>>> a6165671
  }

  /**
   * An alias of {@link #containsOnlyElementsOf(Iterable)} : verifies that actual contains all elements of the
   * given {@code Iterable} and nothing else, <b>in any order</b>.
   * <p>
   * Example:
   * <pre><code class='java'> Ring[] elvesRings = {vilya, nenya, narya};
   *
   * // assertions will pass:
   * assertThat(elvesRings).hasSameElementsAs(newArrayList(nenya, narya, vilya));
   * assertThat(elvesRings).hasSameElementsAs(newArrayList(nenya, narya, vilya, nenya));
   *
   * // assertions will fail:
   * assertThat(elvesRings).hasSameElementsAs(newArrayList(nenya, narya));
   * assertThat(elvesRings).hasSameElementsAs(newArrayList(nenya, narya, vilya, oneRing));</code></pre>
   *
   * @param iterable the {@code Iterable} whose elements we expect to be present
   * @return this assertion object
   * @throws AssertionError if the actual group is {@code null}
   * @throws NullPointerException if the given {@code Iterable} is {@code null}
   * @throws AssertionError if the actual {@code Iterable} does not have the same elements, in any order, as the given
   *           {@code Iterable}
   */
  @Override
  public SELF hasSameElementsAs(Iterable<? extends ELEMENT> iterable) {
    return containsOnlyElementsOf(iterable);
  }

  /**
   * Verifies that the actual group contains the given values only once.
   * <p>
   * Examples :
   * <pre><code class='java'> // array is a factory method to create arrays.
   *
   * // assertions will pass
   * assertThat(array(&quot;winter&quot;, &quot;is&quot;, &quot;coming&quot;)).containsOnlyOnce(&quot;winter&quot;);
   * assertThat(array(&quot;winter&quot;, &quot;is&quot;, &quot;coming&quot;)).containsOnlyOnce(&quot;coming&quot;, &quot;winter&quot;);
   *
   * // assertions will fail
   * assertThat(array(&quot;winter&quot;, &quot;is&quot;, &quot;coming&quot;)).containsOnlyOnce(&quot;Lannister&quot;);
   * assertThat(array(&quot;Arya&quot;, &quot;Stark&quot;, &quot;daughter&quot;, &quot;of&quot;, &quot;Ned&quot;, &quot;Stark&quot;)).containsOnlyOnce(&quot;Stark&quot;);
   * assertThat(array(&quot;Arya&quot;, &quot;Stark&quot;, &quot;daughter&quot;, &quot;of&quot;, &quot;Ned&quot;, &quot;Stark&quot;)).containsOnlyOnce(&quot;Stark&quot;, &quot;Lannister&quot;, &quot;Arya&quot;);</code></pre>
   *
   * @param values the given values.
   * @return {@code this} assertion object.
   * @throws NullPointerException if the given argument is {@code null}.
   * @throws IllegalArgumentException if the given argument is an empty array.
   * @throws AssertionError if the actual group is {@code null}.
   * @throws AssertionError if the actual group does not contain the given values, i.e. the actual group contains some
   *           or none of the given values, or the actual group contains more than once these values.
   */
  @Override
  public SELF containsOnlyOnce(@SuppressWarnings("unchecked") ELEMENT... values) {
    arrays.assertContainsOnlyOnce(info, actual, values);
    return myself;
  }

  /**
   * Verifies that the actual array contains only the given values and nothing else, <b>in order</b>.<br>
   * <p>
   * Example :
   * <pre><code class='java'> Ring[] elvesRings = {vilya, nenya, narya};
   *
   * // assertion will pass
   * assertThat(elvesRings).containsExactly(vilya, nenya, narya);
   *
   * // assertion will fail as actual and expected order differ
   * assertThat(elvesRings).containsExactly(nenya, vilya, narya);</code></pre>
   *
   * @param values the given values.
   * @return {@code this} assertion object.
   * @throws NullPointerException if the given argument is {@code null}.
   * @throws AssertionError if the actual group is {@code null}.
   * @throws AssertionError if the actual group does not contain the given values with same order, i.e. the actual group
   *           contains some or none of the given values, or the actual group contains more values than the given ones
   *           or values are the same but the order is not.
   */
  @Override
  public SELF containsExactly(@SuppressWarnings("unchecked") ELEMENT... values) {
    arrays.assertContainsExactly(info, actual, values);
    return myself;
  }

  /**
   * Verifies that the actual array contains exactly the given values and nothing else, <b>in any order</b>.<br>
   *
   * <p>
   * Example :
   * <pre><code class='java'> Ring[] elvesRings = {vilya, nenya, narya, vilya};
   *
   * // assertion will pass
   * assertThat(elvesRings).containsExactlyInAnyOrder(vilya, vilya, nenya, narya);
   *
   * // assertion will fail as vilya exists twice in elvesRings
   * assertThat(elvesRings).containsExactlyInAnyOrder(nenya, vilya, narya);</code></pre>
   *
   * @param values the given values.
   * @return {@code this} assertion object.
   * @throws NullPointerException if the given argument is {@code null}.
   * @throws AssertionError if the actual array is {@code null}.
   * @throws AssertionError if the actual arrray does not contain the given values, i.e. the actual array
   *           contains some or none of the given values, or the actual group contains more values than the given ones.
   */
  @Override
  public SELF containsExactlyInAnyOrder(@SuppressWarnings("unchecked") ELEMENT... values) {
    arrays.assertContainsExactlyInAnyOrder(info, actual, values);
    return myself;
  }

  /**
   * {@inheritDoc}
   */
  @Override
  public SELF containsExactlyInAnyOrderElementsOf(Iterable<? extends ELEMENT> values) {
    return containsExactlyInAnyOrder(toArray(values));
  }

  /**
   * Same as {@link #containsExactly(Object...)} but handles the {@link Iterable} to array conversion : verifies that
   * actual contains all elements of the given {@code Iterable} and nothing else <b>in the same order</b>.
   * <p>
   * Example :
   * <pre><code class='java'> Ring[] elvesRings = {vilya, nenya, narya};
   *
   * // assertion will pass
   * assertThat(elvesRings).containsExactlyElementsOf(newLinkedList(vilya, nenya, narya));
   *
   * // assertion will fail as actual and expected order differ
   * assertThat(elvesRings).containsExactlyElementsOf(newLinkedList(nenya, vilya, narya));</code></pre>
   *
   * @param iterable the given {@code Iterable} we will get elements from.
   */
  @Override
  public SELF containsExactlyElementsOf(Iterable<? extends ELEMENT> iterable) {
    return containsExactly(toArray(iterable));
  }

  /**
   * Verifies that the actual array contains the given sequence in the correct order and <b>without extra values between the sequence values</b>.
   * <p>
   * Use {@link #containsSubsequence(Object...)} to allow values between the expected sequence values.
   * <p>
   * Example:
   * <pre><code class='java'> Ring[] elvesRings = {vilya, nenya, narya};
   *
   * // assertion will pass
   * assertThat(elvesRings).containsSequence(vilya, nenya);
   * assertThat(elvesRings).containsSequence(nenya, narya);
   *
   * // assertions will fail, the elements order is correct but there is a value between them (nenya)
   * assertThat(elvesRings).containsSequence(vilya, narya);
   * assertThat(elvesRings).containsSequence(nenya, vilya);</code></pre>
   *
   * @param sequence the sequence of objects to look for.
   * @return this assertion object.
   * @throws AssertionError if the actual group is {@code null}.
   * @throws AssertionError if the given array is {@code null}.
   * @throws AssertionError if the actual group does not contain the given sequence.
   */
  @Override
  public SELF containsSequence(@SuppressWarnings("unchecked") ELEMENT... sequence) {
    arrays.assertContainsSequence(info, actual, sequence);
    return myself;
  }

  /**
   * Verifies that the actual array contains the given sequence in the correct order and <b>without extra values between the sequence values</b>.
   * <p>
   * Use {@link #containsSubsequence(Iterable)} to allow values between the expected sequence values.
   * <p>
   * Example:
   * <pre><code class='java'> Ring[] elvesRings = {vilya, nenya, narya};
   *
   * // assertion will pass
   * assertThat(elvesRings).containsSequence(newArrayList(vilya, nenya));
   * assertThat(elvesRings).containsSequence(newArrayList(nenya, narya));
   *
   * // assertions will fail, the elements order is correct but there is a value between them (nenya)
   * assertThat(elvesRings).containsSequence(newArrayList(vilya, narya));
   * assertThat(elvesRings).containsSequence(newArrayList(nenya, vilya));</code></pre>
   *
   * @param sequence the sequence of objects to look for.
   * @return this assertion object.
   * @throws AssertionError if the actual group is {@code null}.
   * @throws AssertionError if the given array is {@code null}.
   * @throws AssertionError if the actual group does not contain the given sequence.
   */
  @Override
  public SELF containsSequence(Iterable<? extends ELEMENT> sequence) {
    checkSequenceIsNotNull(sequence);
    arrays.assertContainsSequence(info, actual, toArray(sequence));
    return myself;
  }

  /**
   * Verifies that the actual array does not contain the given sequence in the given order and <b>without extra values between the sequence values</b>.
   * <p>
   * Use {@link #doesNotContainSubsequence(Object...)} to also ensure the sequence does not exist with values between the expected sequence values.
   * <p>
   * Example:
   * <pre><code class='java'> Ring[] elvesRings = {vilya, nenya, narya};
   *
   * // assertion will pass, the elements order is correct but there is a value between them (nenya)
   * assertThat(elvesRings).containsSequence(vilya, narya);
   * assertThat(elvesRings).containsSequence(nenya, vilya);
   *
   * // assertions will fail
   * assertThat(elvesRings).containsSequence(vilya, nenya);
   * assertThat(elvesRings).containsSequence(nenya, narya);</code></pre>
   *
   * @param sequence the sequence of objects to look for.
   * @return this assertion object.
   * @throws AssertionError if the actual group is {@code null}.
   * @throws AssertionError if the given array is {@code null}.
   * @throws AssertionError if the actual group does not contain the given sequence.
   */
  @Override
  public SELF doesNotContainSequence(@SuppressWarnings("unchecked") ELEMENT... sequence) {
    arrays.assertDoesNotContainSequence(info, actual, sequence);
    return myself;
  }

  /**
   * Verifies that the actual array does not contain the given sequence in the given order and <b>without extra values between the sequence values</b>.
   * <p>
   * Use {@link #doesNotContainSubsequence(Object...)} to also ensure the sequence does not exist with values between the expected sequence values.
   * <p>
   * Example:
   * <pre><code class='java'> Ring[] elvesRings = {vilya, nenya, narya};
   *
   * // assertion will pass, the elements order is correct but there is a value between them (nenya)
   * assertThat(elvesRings).containsSequence(newArrayList(vilya, narya));
   * assertThat(elvesRings).containsSequence(newArrayList(nenya, vilya));
   *
   * // assertions will fail
   * assertThat(elvesRings).containsSequence(newArrayList(vilya, nenya));
   * assertThat(elvesRings).containsSequence(newArrayList(nenya, narya));</code></pre>
   *
   * @param sequence the sequence of objects to look for.
   * @return this assertion object.
   * @throws AssertionError if the actual group is {@code null}.
   * @throws AssertionError if the given array is {@code null}.
   * @throws AssertionError if the actual group does not contain the given sequence.
   */
  @Override
  public SELF doesNotContainSequence(Iterable<? extends ELEMENT> sequence) {
    checkSequenceIsNotNull(sequence);
    arrays.assertDoesNotContainSequence(info, actual, toArray(sequence));
    return myself;
  }

  /**
   * Verifies that the actual array contains the given subsequence in the correct order (possibly with other values between them).
   * <p>
   * Example:
   * <pre><code class='java'> Ring[] elvesRings = {vilya, nenya, narya};
   *
   * // assertions will pass
   * assertThat(elvesRings).containsSubsequence(vilya, nenya);
   * assertThat(elvesRings).containsSubsequence(vilya, narya);
   *
   * // assertion will fail
   * assertThat(elvesRings).containsSubsequence(nenya, vilya);</code></pre>
   *
   * @param subsequence the subsequence of objects to look for.
   * @return this assertion object.
   * @throws AssertionError if the actual group is {@code null}.
   * @throws AssertionError if the given array is {@code null}.
   * @throws AssertionError if the actual group does not contain the given subsequence.
   */
  @Override
  public SELF containsSubsequence(@SuppressWarnings("unchecked") ELEMENT... subsequence) {
    arrays.assertContainsSubsequence(info, actual, subsequence);
    return myself;
  }

  /**
   * Verifies that the actual array contains the given subsequence in the correct order (possibly with other values between them).
   * <p>
   * Example:
   * <pre><code class='java'> Ring[] elvesRings = {vilya, nenya, narya};
   *
   * // assertions will pass
   * assertThat(elvesRings).containsSubsequence(newArrayList(vilya, nenya));
   * assertThat(elvesRings).containsSubsequence(newArrayList(vilya, narya));
   *
   * // assertion will fail
   * assertThat(elvesRings).containsSubsequence(newArrayList(nenya, vilya));</code></pre>
   *
   * @param subsequence the subsequence of objects to look for.
   * @return this assertion object.
   * @throws AssertionError if the actual group is {@code null}.
   * @throws AssertionError if the given array is {@code null}.
   * @throws AssertionError if the actual group does not contain the given subsequence.
   */
  @Override
  public SELF containsSubsequence(Iterable<? extends ELEMENT> subsequence) {
    checkSubsequenceIsNotNull(subsequence);
    arrays.assertContainsSubsequence(info, actual, toArray(subsequence));
    return myself;
  }

  /**
   * Verifies that the actual array does not contain the given subsequence in the correct order (possibly with other
   * values between them).
   * <p>
   * Example:
   * <pre><code class='java'> Ring[] elvesRings = {vilya, nenya, narya};
   *
   * // assertions will pass
   * assertThat(elvesRings).doesNotContainSubsequence(nenya, vilya);
   *
   * // assertion will fail
   * assertThat(elvesRings).doesNotContainSubsequence(vilya, nenya);
   * assertThat(elvesRings).doesNotContainSubsequence(vilya, narya);</code></pre>
   *
   * @param subsequence the subsequence of objects to look for.
   * @return this assertion object.
   * @throws AssertionError if the actual group is {@code null}.
   * @throws AssertionError if the given array is {@code null}.
   * @throws AssertionError if the actual group contains the given subsequence.
   */
  @Override
  public SELF doesNotContainSubsequence(@SuppressWarnings("unchecked") ELEMENT... subsequence) {
    arrays.assertDoesNotContainSubsequence(info, actual, subsequence);
    return myself;
  }

  /**
   * Verifies that the actual array does not contain the given subsequence in the correct order (possibly with other
   * values between them).
   * <p>
   * Example:
   * <pre><code class='java'> Ring[] elvesRings = {vilya, nenya, narya};
   *
   * // assertions will pass
   * assertThat(elvesRings).doesNotContainSubsequence(newArrayList(nenya, vilya));
   *
   * // assertion will fail
   * assertThat(elvesRings).doesNotContainSubsequence(newArrayList(vilya, nenya));
   * assertThat(elvesRings).doesNotContainSubsequence(newArrayList(vilya, narya));</code></pre>
   *
   * @param subsequence the subsequence of objects to look for.
   * @return this assertion object.
   * @throws AssertionError if the actual group is {@code null}.
   * @throws AssertionError if the given array is {@code null}.
   * @throws AssertionError if the actual group contains the given subsequence.
   */
  @Override
  public SELF doesNotContainSubsequence(Iterable<? extends ELEMENT> subsequence) {
    checkSubsequenceIsNotNull(subsequence);
    arrays.assertDoesNotContainSubsequence(info, actual, toArray(subsequence));
    return myself;
  }

  /**
   * Verifies that the actual array contains the given object at the given index.
   * <p>
   * Example:
   * <pre><code class='java'> Ring[] elvesRings = {vilya, nenya, narya};
   *
   * // assertions will pass
   * assertThat(elvesRings).contains(vilya, atIndex(0));
   * assertThat(elvesRings).contains(nenya, atIndex(1));
   * assertThat(elvesRings).contains(narya, atIndex(2));
   *
   * // assertions will fail
   * assertThat(elvesRings).contains(vilya, atIndex(1));
   * assertThat(elvesRings).contains(nenya, atIndex(2));
   * assertThat(elvesRings).contains(narya, atIndex(0));</code></pre>
   *
   * @param value the object to look for.
   * @param index the index where the object should be stored in the actual group.
   * @return this assertion object.
   * @throws AssertionError if the actual group is {@code null} or empty.
   * @throws NullPointerException if the given {@code Index} is {@code null}.
   * @throws IndexOutOfBoundsException if the value of the given {@code Index} is equal to or greater than the size of the actual
   *           group.
   * @throws AssertionError if the actual group does not contain the given object at the given index.
   */
  @Override
  public SELF contains(ELEMENT value, Index index) {
    arrays.assertContains(info, actual, value, index);
    return myself;
  }

  /**
   * Verifies that all elements of the actual group are instances of given classes or interfaces.
   * <p>
   * Example :
   * <pre><code class='java'> Object[] objects = { "foo", new StringBuilder() };
   *
   * // assertions will pass
   * assertThat(objects).hasOnlyElementsOfTypes(CharSequence.class);
   * assertThat(objects).hasOnlyElementsOfTypes(String.class, StringBuilder.class);
   *
   * // assertions will fail
   * assertThat(objects).hasOnlyElementsOfTypes(Number.class);
   * assertThat(objects).hasOnlyElementsOfTypes(String.class, Number.class);
   * assertThat(objects).hasOnlyElementsOfTypes(String.class);</code></pre>
   *
   * @param types the expected classes and interfaces
   * @return {@code this} assertion object.
   * @throws NullPointerException if the given argument is {@code null}.
   * @throws AssertionError if the actual group is {@code null}.
   * @throws AssertionError if not all elements of the actual group are instances of one of the given types
   * @since 2.7.0 / 3.7.0
   */
  @Override
  public SELF hasOnlyElementsOfTypes(Class<?>... types) {
    arrays.assertHasOnlyElementsOfTypes(info, actual, types);
    return myself;
  }

  /**
   * Verifies that the actual array does not contain the given object at the given index.
   * <p>
   * Example:
   * <pre><code class='java'> Ring[] elvesRings = {vilya, nenya, narya};
   *
   * // assertions will pass
   * assertThat(elvesRings).doesNotContain(vilya, atIndex(1));
   * assertThat(elvesRings).doesNotContain(nenya, atIndex(2));
   * assertThat(elvesRings).doesNotContain(narya, atIndex(0));
   *
   * // assertions will fail
   * assertThat(elvesRings).doesNotContain(vilya, atIndex(0));
   * assertThat(elvesRings).doesNotContain(nenya, atIndex(1));
   * assertThat(elvesRings).doesNotContain(narya, atIndex(2));</code></pre>
   *
   * @param value the object to look for.
   * @param index the index where the object should not be stored in the actual group.
   * @return this assertion object.
   * @throws AssertionError if the actual group is {@code null}.
   * @throws NullPointerException if the given {@code Index} is {@code null}.
   * @throws AssertionError if the actual group contains the given object at the given index.
   */
  @Override
  public SELF doesNotContain(ELEMENT value, Index index) {
    arrays.assertDoesNotContain(info, actual, value, index);
    return myself;
  }

  /**
   * Verifies that the actual array does not contain the given values.
   * <p>
   * Example :
   * <pre><code class='java'> String[] abc = {"a", "b", "c"};
   *
   * // assertion will pass
   * assertThat(abc).doesNotContain("d", "e");
   *
   * // assertions will fail
   * assertThat(abc).doesNotContain("a");
   * assertThat(abc).doesNotContain("a", "b", "c");
   * assertThat(abc).doesNotContain("a", "x");</code></pre>
   *
   * @param values the given values.
   * @return {@code this} assertion object.
   * @throws NullPointerException if the given argument is {@code null}.
   * @throws IllegalArgumentException if the given argument is an empty array.
   * @throws AssertionError if the actual group is {@code null}.
   * @throws AssertionError if the actual group contains any of the given values.
   */
  @Override
  public SELF doesNotContain(@SuppressWarnings("unchecked") ELEMENT... values) {
    arrays.assertDoesNotContain(info, actual, values);
    return myself;
  }

  /**
   * Verifies that the actual array does not contain any elements of the given {@link Iterable} (i.e. none).
   * <p>
   * Example:
   * <pre><code class='java'> String[] abc = {"a", "b", "c"};
   *
   * // assertion will pass
   * assertThat(actual).doesNotContainAnyElementsOf(newArrayList("d", "e"));
   *
   * // assertions will fail
   * assertThat(actual).doesNotContainAnyElementsOf(newArrayList("a", "b"));
   * assertThat(actual).doesNotContainAnyElementsOf(newArrayList("d", "e", "a"));</code></pre>
   *
   * @param iterable the {@link Iterable} whose elements must not be in the actual group.
   * @return {@code this} assertion object.
   * @throws NullPointerException if the given argument is {@code null}.
   * @throws IllegalArgumentException if the given argument is an empty iterable.
   * @throws AssertionError if the actual group is {@code null}.
   * @throws AssertionError if the actual group contains some elements of the given {@link Iterable}.
   */
  @Override
  public SELF doesNotContainAnyElementsOf(Iterable<? extends ELEMENT> iterable) {
    arrays.assertDoesNotContainAnyElementsOf(info, actual, iterable);
    return myself;
  }

  /**
   * Verifies that the actual array does not contain duplicates.
   * <p>
   * Example :
   * <pre><code class='java'> String[] abc = {"a", "b", "c"};
   * String[] lotsOfAs = {"a", "a", "a"};
   *
   * // assertion will pass
   * assertThat(abc).doesNotHaveDuplicates();
   *
   * // assertion will fail
   * assertThat(lotsOfAs).doesNotHaveDuplicates();</code></pre>
   *
   * @return {@code this} assertion object.
   * @throws AssertionError if the actual group is {@code null}.
   * @throws AssertionError if the actual group contains duplicates.
   */
  @Override
  public SELF doesNotHaveDuplicates() {
    arrays.assertDoesNotHaveDuplicates(info, actual);
    return myself;
  }

  /**
   * Verifies that the actual array starts with the given sequence of objects, without any other objects between them.
   * Similar to <code>{@link #containsSequence(Object...)}</code>, but it also verifies that the first element in the
   * sequence is also the first element of the actual array.
   * <p>
   * Example :
   * <pre><code class='java'> String[] abc = {"a", "b", "c"};
   *
   * // assertion will pass
   * assertThat(abc).startsWith("a", "b");
   *
   * // assertion will fail
   * assertThat(abc).startsWith("c");</code></pre>
   *
   * @param sequence the sequence of objects to look for.
   * @return this assertion object.
   * @throws NullPointerException if the given argument is {@code null}.
   * @throws IllegalArgumentException if the given argument is an empty array.
   * @throws AssertionError if the actual group is {@code null}.
   * @throws AssertionError if the actual group does not start with the given sequence of objects.
   */
  @Override
  public SELF startsWith(@SuppressWarnings("unchecked") ELEMENT... sequence) {
    arrays.assertStartsWith(info, actual, sequence);
    return myself;
  }

  /**
   * Verifies that the actual array ends with the given sequence of objects, without any other objects between them.
   * Similar to <code>{@link #containsSequence(Object...)}</code>, but it also verifies that the last element in the
   * sequence is also last element of the actual array.
   * <p>
   * Example :
   * <pre><code class='java'> String[] abc = {"a", "b", "c"};
   *
   * // assertions will pass
   * assertThat(abc).endsWith(new String[0])
   *                .endsWith(new String[] {"b", "c"});
   *
   * // assertion will fail
   * assertThat(abc).endsWith(new String[] {"a"});</code></pre>
   *
   * @param sequence the sequence of objects to look for.
   * @return this assertion object.
   * @throws NullPointerException if the given argument is {@code null}.
   * @throws AssertionError if the actual group is {@code null}.
   * @throws AssertionError if the actual group does not end with the given sequence of objects.
   */
  @Override
  public SELF endsWith(ELEMENT[] sequence) {
    arrays.assertEndsWith(info, actual, sequence);
    return myself;
  }

  /**
   * Verifies that the actual array ends with the given sequence of objects, without any other objects between them.
   * Similar to <code>{@link #containsSequence(Object...)}</code>, but it also verifies that the last element in the
   * sequence is also last element of the actual array.
   * <p>
   * Example :
   * <pre><code class='java'> String[] abc = {"a", "b", "c"};
   *
   * // assertion will pass
   * assertThat(abc).endsWith("b", "c");
   *
   * // assertion will fail
   * assertThat(abc).endsWith("a");</code></pre>
   *
   * @param first the first element of the end sequence of objects to look for.
   * @param sequence the rest of the end sequence of objects to look for.
   * @return this assertion object.
   * @throws NullPointerException if the given argument is {@code null}.
   * @throws AssertionError if the actual group is {@code null}.
   * @throws AssertionError if the actual group does not end with the given sequence of objects.
   */
  @Override
  public SELF endsWith(ELEMENT first, @SuppressWarnings("unchecked") ELEMENT... sequence) {
    arrays.assertEndsWith(info, actual, first, sequence);
    return myself;
  }

  /**
   * Verifies that all elements of actual are present in the given {@code Iterable}.
   * <p>
   * Example:
   * <pre><code class='java'> Ring[] elvesRings = {vilya, nenya, narya};
   * List&lt;Ring&gt; ringsOfPower = newArrayList(oneRing, vilya, nenya, narya, dwarfRing, manRing);
   *
   * // assertion will pass:
   * assertThat(elvesRings).isSubsetOf(ringsOfPower);
   *
   * // assertion will fail:
   * assertThat(elvesRings).isSubsetOf(newArrayList(nenya, narya));</code></pre>
   *
   * @param values the {@code Iterable} that should contain all actual elements.
   * @return this assertion object.
   * @throws AssertionError if the actual {@code Iterable} is {@code null}.
   * @throws NullPointerException if the given {@code Iterable} is {@code null}.
   * @throws AssertionError if the actual {@code Iterable} is not subset of set {@code Iterable}.
   */
  @Override
  public SELF isSubsetOf(Iterable<? extends ELEMENT> values) {
    arrays.assertIsSubsetOf(info, actual, values);
    return myself;
  }

  /**
   * Verifies that all elements of actual are present in the given values.
   * <p>
   * Example:
   * <pre><code class='java'> Ring[] elvesRings = {vilya, nenya, narya};
   *
   * // assertions will pass:
   * assertThat(elvesRings).isSubsetOf(vilya, nenya, narya);
   * assertThat(elvesRings).isSubsetOf(vilya, nenya, narya, dwarfRing);
   *
   * // assertions will fail:
   * assertThat(elvesRings).isSubsetOf(vilya, nenya);
   * assertThat(elvesRings).isSubsetOf(vilya, nenya, dwarfRing);</code></pre>
   *
   * @param values the values that should be used for checking the elements of actual.
   * @return this assertion object.
   * @throws AssertionError if the actual {@code Iterable} is {@code null}.
   * @throws AssertionError if the actual {@code Iterable} is not subset of the given values.
   */
  @Override
  public SELF isSubsetOf(@SuppressWarnings("unchecked") ELEMENT... values) {
    arrays.assertIsSubsetOf(info, actual, Arrays.asList(values));
    return myself;
  }

  /**
   * Verifies that the actual array contains at least a null element.
   * <p>
   * Example :
   * <pre><code class='java'> String[] abc = {"a", "b", "c"};
   * String[] abNull = {"a", "b", null};
   *
   * // assertion will pass
   * assertThat(abNull).containsNull();
   *
   * // assertion will fail
   * assertThat(abc).containsNull();</code></pre>
   *
   * @return {@code this} assertion object.
   * @throws AssertionError if the actual group is {@code null}.
   * @throws AssertionError if the actual group does not contain a null element.
   */
  @Override
  public SELF containsNull() {
    arrays.assertContainsNull(info, actual);
    return myself;
  }

  /**
   * Verifies that the actual array does not contain null elements.
   * <p>
   * Example :
   * <pre><code class='java'> String[] abc = {"a", "b", "c"};
   * String[] abNull = {"a", "b", null};
   *
   * // assertion will pass
   * assertThat(abc).doesNotContainNull();
   *
   * // assertion will fail
   * assertThat(abNull).doesNotContainNull();</code></pre>
   *
   * @return {@code this} assertion object.
   * @throws AssertionError if the actual group is {@code null}.
   * @throws AssertionError if the actual group contains a null element.
   */
  @Override
  public SELF doesNotContainNull() {
    arrays.assertDoesNotContainNull(info, actual);
    return myself;
  }

  /**
   * Verifies that each element value satisfies the given condition
   * <p>
   * Example :
   * <pre><code class='java'> String[] abc  = {"a", "b", "c"};
   * String[] abcc = {"a", "b", "cc"};
   *
   * Condition&lt;String&gt; singleCharacterString
   *      = new Condition&lt;&gt;(s -&gt; s.length() == 1, "single character String");
   *
   * // assertion will pass
   * assertThat(abc).are(singleCharacterString);
   *
   * // assertion will fail
   * assertThat(abcc).are(singleCharacterString);</code></pre>
   *
   * @param condition the given condition.
   * @return {@code this} object.
   * @throws NullPointerException if the given condition is {@code null}.
   * @throws AssertionError if an element cannot be cast to T.
   * @throws AssertionError if one or more elements don't satisfy the given condition.
   */
  @Override
  public SELF are(Condition<? super ELEMENT> condition) {
    arrays.assertAre(info, actual, condition);
    return myself;
  }

  /**
   * Verifies that each element value does not satisfy the given condition
   * <p>
   * Example :
   * <pre><code class='java'> String[] abc  = {"a", "b", "c"};
   * String[] abcc = {"a", "b", "cc"};
   *
   * Condition&lt;String&gt; moreThanOneCharacter =
   *     = new Condition&lt;&gt;(s -&gt; s.length() &gt; 1, "more than one character");
   *
   * // assertion will pass
   * assertThat(abc).areNot(moreThanOneCharacter);
   *
   * // assertion will fail
   * assertThat(abcc).areNot(moreThanOneCharacter);</code></pre>
   *
   * @param condition the given condition.
   * @return {@code this} object.
   * @throws NullPointerException if the given condition is {@code null}.
   * @throws AssertionError if an element cannot be cast to T.
   * @throws AssertionError if one or more elements satisfy the given condition.
   */
  @Override
  public SELF areNot(Condition<? super ELEMENT> condition) {
    arrays.assertAreNot(info, actual, condition);
    return myself;
  }

  /**
   * Verifies that all elements satisfy the given condition.
   * <p>
   * Example :
   * <pre><code class='java'> String[] abc  = {"a", "b", "c"};
   * String[] abcc = {"a", "b", "cc"};
   *
   * Condition&lt;String&gt; onlyOneCharacter =
   *     = new Condition&lt;&gt;(s -&gt; s.length() == 1, "only one character");
   *
   * // assertion will pass
   * assertThat(abc).have(onlyOneCharacter);
   *
   * // assertion will fail
   * assertThat(abcc).have(onlyOneCharacter);</code></pre>
   *
   * @param condition the given condition.
   * @return {@code this} object.
   * @throws NullPointerException if the given condition is {@code null}.
   * @throws AssertionError if an element cannot be cast to T.
   * @throws AssertionError if one or more elements do not satisfy the given condition.
   */
  @Override
  public SELF have(Condition<? super ELEMENT> condition) {
    arrays.assertHave(info, actual, condition);
    return myself;
  }

  /**
   * Verifies that all elements don't satisfy the given condition.
   * <p>
   * Example :
   * <pre><code class='java'> String[] abc  = {"a", "b", "c"};
   * String[] abcc = {"a", "b", "cc"};
   *
   * Condition&lt;String&gt; moreThanOneCharacter =
   *     = new Condition&lt;&gt;(s -&gt; s.length() &gt; 1, "more than one character");
   *
   * // assertion will pass
   * assertThat(abc).doNotHave(moreThanOneCharacter);
   *
   * // assertion will fail
   * assertThat(abcc).doNotHave(moreThanOneCharacter);</code></pre>
   *
   * @param condition the given condition.
   * @return {@code this} object.
   * @throws NullPointerException if the given condition is {@code null}.
   * @throws AssertionError if an element cannot be cast to T.
   * @throws AssertionError if one or more elements satisfy the given condition.
   */
  @Override
  public SELF doNotHave(Condition<? super ELEMENT> condition) {
    arrays.assertDoNotHave(info, actual, condition);
    return myself;
  }

  /**
   * Verifies that there are <b>at least</b> <i>n</i> elements in the actual group satisfying the given condition.
   * <p>
   * Example :
   * <pre><code class='java'> int[] oneTwoThree = {1, 2, 3};
   *
   * Condition&lt;Integer&gt; oddNumber = new Condition&lt;&gt;(value % 2 == 1, "odd number");
   *
   * // assertion will pass
   * oneTwoThree.areAtLeast(2, oddNumber);
   *
   * // assertion will fail
   * oneTwoThree.areAtLeast(3, oddNumber);</code></pre>
   *
   * @param times the minimum number of times the condition should be verified.
   * @param condition the given condition.
   * @return {@code this} object.
   * @throws NullPointerException if the given condition is {@code null}.
   * @throws AssertionError if an element can not be cast to T.
   * @throws AssertionError if the number of elements satisfying the given condition is &lt; n.
   */
  @Override
  public SELF areAtLeast(int times, Condition<? super ELEMENT> condition) {
    arrays.assertAreAtLeast(info, actual, times, condition);
    return myself;
  }

  /**
   * Verifies that there is <b>at least <i>one</i></b> element in the actual array satisfying the given condition.
   * <p>
   * This method is an alias for {@code areAtLeast(1, condition)}.
   * <p>
   * Example:
   * <pre><code class='java'> // jedi is a Condition&lt;String&gt;
   * assertThat(new String[]{"Luke", "Solo", "Leia"}).areAtLeastOne(jedi);</code></pre>
   *
   * @see #haveAtLeast(int, Condition)
   */
  @Override
  public SELF areAtLeastOne(Condition<? super ELEMENT> condition) {
    areAtLeast(1, condition);
    return myself;
  }

  /**
   * Verifies that there are <b>at most</b> <i>n</i> elements in the actual group satisfying the given condition.
   * <p>
   * Example :
   * <pre><code class='java'> int[] oneTwoThree = {1, 2, 3};
   *
   * Condition&lt;Integer&gt; oddNumber = new Condition&lt;&gt;(value % 2 == 1, "odd number");
   *
   * // assertions will pass
   * oneTwoThree.areAtMost(2, oddNumber);
   * oneTwoThree.areAtMost(3, oddNumber);
   *
   * // assertion will fail
   * oneTwoThree.areAtMost(1, oddNumber);</code></pre>
   *
   * @param times the number of times the condition should be at most verified.
   * @param condition the given condition.
   * @return {@code this} object.
   * @throws NullPointerException if the given condition is {@code null}.
   * @throws AssertionError if an element cannot be cast to T.
   * @throws AssertionError if the number of elements satisfying the given condition is &gt; n.
   */
  @Override
  public SELF areAtMost(int times, Condition<? super ELEMENT> condition) {
    arrays.assertAreAtMost(info, actual, times, condition);
    return myself;
  }

  /**
   * Verifies that there are <b>exactly</b> <i>n</i> elements in the actual group satisfying the given condition.
   * <p>
   * Example :
   * <pre><code class='java'> int[] oneTwoThree = {1, 2, 3};
   *
   * Condition&lt;Integer&gt; oddNumber = new Condition&lt;&gt;(value % 2 == 1, "odd number");
   *
   * // assertion will pass
   * oneTwoThree.areExactly(2, oddNumber);
   *
   * // assertions will fail
   * oneTwoThree.areExactly(1, oddNumber);
   * oneTwoThree.areExactly(3, oddNumber);</code></pre>
   *
   * @param times the exact number of times the condition should be verified.
   * @param condition the given condition.
   * @return {@code this} object.
   * @throws NullPointerException if the given condition is {@code null}.
   * @throws AssertionError if an element cannot be cast to T.
   * @throws AssertionError if the number of elements satisfying the given condition is &ne; n.
   */
  @Override
  public SELF areExactly(int times, Condition<? super ELEMENT> condition) {
    arrays.assertAreExactly(info, actual, times, condition);
    return myself;
  }

  /**
   * Verifies that there is <b>at least <i>one</i></b> element in the actual group satisfying the given condition.
   * <p>
   * This method is an alias for {@code haveAtLeast(1, condition)}.
   * <p>
   * Example:
   * <pre><code class='java'> BasketBallPlayer[] bullsPlayers = {butler, rose};
   *
   * // potentialMvp is a Condition&lt;BasketBallPlayer&gt;
   * assertThat(bullsPlayers).haveAtLeastOne(potentialMvp);</code></pre>
   *
   * @see #haveAtLeast(int, Condition)
   */
  @Override
  public SELF haveAtLeastOne(Condition<? super ELEMENT> condition) {
    return haveAtLeast(1, condition);
  }

  /**
   * Verifies that there are <b>at least <i>n</i></b> elements in the actual group satisfying the given condition.
   * <p>
   * Example :
   * <pre><code class='java'> int[] oneTwoThree = {1, 2, 3};
   *
   * Condition&lt;Integer&gt; oddNumber = new Condition&lt;&gt;(value % 2 == 1, "odd number");
   *
   * // assertion will pass
   * oneTwoThree.haveAtLeast(2, oddNumber);
   *
   * // assertion will fail
   * oneTwoThree.haveAtLeast(3, oddNumber);</code></pre>
   *
   * This method is an alias for {@link #areAtLeast(int, Condition)}.
   */
  @Override
  public SELF haveAtLeast(int times, Condition<? super ELEMENT> condition) {
    arrays.assertHaveAtLeast(info, actual, times, condition);
    return myself;
  }

  /**
   * Verifies that there are <b>at most</b> <i>n</i> elements in the actual group satisfying the given condition.
   * <p>
   * Example :
   * <pre><code class='java'> int[] oneTwoThree = {1, 2, 3};
   *
   * Condition&lt;Integer&gt; oddNumber = new Condition&lt;&gt;(value % 2 == 1, "odd number");
   *
   * // assertions will pass
   * oneTwoThree.haveAtMost(2, oddNumber);
   * oneTwoThree.haveAtMost(3, oddNumber);
   *
   * // assertion will fail
   * oneTwoThree.haveAtMost(1, oddNumber);</code></pre>
   *
   * This method is an alias {@link #areAtMost(int, Condition)}.
   */
  @Override
  public SELF haveAtMost(int times, Condition<? super ELEMENT> condition) {
    arrays.assertHaveAtMost(info, actual, times, condition);
    return myself;
  }

  /**
   * Verifies that there are <b>exactly</b> <i>n</i> elements in the actual group satisfying the given condition.
   * <p>
   * Example :
   * <pre><code class='java'> int[] oneTwoThree = {1, 2, 3};
   *
   * Condition&lt;Integer&gt; oddNumber = new Condition&lt;&gt;(value % 2 == 1, "odd number");
   *
   * // assertion will pass
   * oneTwoThree.haveExactly(2, oddNumber);
   *
   * // assertions will fail
   * oneTwoThree.haveExactly(1, oddNumber);
   * oneTwoThree.haveExactly(3, oddNumber);</code></pre>
   *
   * This method is an alias {@link #areExactly(int, Condition)}.
   */
  @Override
  public SELF haveExactly(int times, Condition<? super ELEMENT> condition) {
    arrays.assertHaveExactly(info, actual, times, condition);
    return myself;
  }

  /** {@inheritDoc} */
  @Override
  public SELF hasAtLeastOneElementOfType(Class<?> type) {
    arrays.assertHasAtLeastOneElementOfType(info, actual, type);
    return myself;
  }

  /** {@inheritDoc} */
  @Override
  public SELF hasOnlyElementsOfType(Class<?> type) {
    arrays.assertHasOnlyElementsOfType(info, actual, type);
    return myself;
  }

  /** {@inheritDoc} */
  @Override
  public SELF doesNotHaveAnyElementsOfTypes(Class<?>... unexpectedTypes) {
    arrays.assertDoesNotHaveAnyElementsOfTypes(info, actual, unexpectedTypes);
    return myself;
  }

  /** {@inheritDoc} */
  @Override
  public SELF isSorted() {
    arrays.assertIsSorted(info, actual);
    return myself;
  }

  /** {@inheritDoc} */
  @Override
  public SELF isSortedAccordingTo(Comparator<? super ELEMENT> comparator) {
    arrays.assertIsSortedAccordingToComparator(info, actual, comparator);
    return myself;
  }

  /**
   * Verifies that the actual array contains all the elements of given {@code Iterable}, in any order.
   * <p>
   * Example :
   * <pre><code class='java'> String[] abc = {"a", "b", "c"};
   *
   * // assertion will pass
   * assertThat(abc).containsAll(Arrays.asList("b", "c"));
   *
   * // assertions will fail
   * assertThat(abc).containsAll(Arrays.asList("d"));
   * assertThat(abc).containsAll(Arrays.asList("a", "b", "c", "d"));</code></pre>
   *
   * @param iterable the given {@code Iterable} we will get elements from.
   * @return {@code this} assertion object.
   * @throws NullPointerException if the given argument is {@code null}.
   * @throws AssertionError if the actual group is {@code null}.
   * @throws AssertionError if the actual group does not contain all the elements of given {@code Iterable}.
   */
  @Override
  public SELF containsAll(Iterable<? extends ELEMENT> iterable) {
    arrays.assertContainsAll(info, actual, iterable);
    return myself;
  }

  /**
   * Use given custom comparator instead of relying on actual type A <code>equals</code> method to compare group
   * elements for incoming assertion checks.
   * <p>
   * Custom comparator is bound to assertion instance, meaning that if a new assertion is created, it will use default
   * comparison strategy.
   * <p>
   * Examples :
   * <pre><code class='java'> // compares invoices by payee
   * assertThat(invoiceArray).usingComparator(invoicePayeeComparator).isEqualTo(expectedinvoiceArray).
   *
   * // compares invoices by date, doesNotHaveDuplicates and contains both use the given invoice date comparator
   * assertThat(invoiceArray).usingComparator(invoiceDateComparator).doesNotHaveDuplicates().contains(may2010Invoice)
   *
   * // as assertThat(invoiceArray) creates a new assertion, it falls back to standard comparison strategy
   * // based on Invoice's equal method to compare invoiceArray elements to lowestInvoice.
   * assertThat(invoiceArray).contains(lowestInvoice).
   *
   * // standard comparison : the fellowshipOfTheRing includes Gandalf but not Sauron (believe me) ...
   * assertThat(fellowshipOfTheRing).contains(gandalf)
   *                                .doesNotContain(sauron);
   *
   * // ... but if we compare only races, Sauron is in fellowshipOfTheRing because he's a Maia like Gandalf.
   * assertThat(fellowshipOfTheRing).usingElementComparator(raceComparator)
   *                                .contains(sauron);</code></pre>
   *
   * @param elementComparator the comparator to use for incoming assertion checks.
   * @throws NullPointerException if the given comparator is {@code null}.
   * @return {@code this} assertion object.
   */
  @Override
  @CheckReturnValue
  public SELF usingElementComparator(Comparator<? super ELEMENT> elementComparator) {
    this.arrays = new ObjectArrays(new ComparatorBasedComparisonStrategy(elementComparator));
    // to have the same semantics on base assertions like isEqualTo, we need to use an iterable comparator comparing
    // elements with elementComparator parameter
    objects = new Objects(new ObjectArrayElementComparisonStrategy<>(elementComparator));
    return myself;
  }

  private SELF usingExtendedByTypesElementComparator(Comparator<Object> elementComparator) {
    return usingElementComparator(new ExtendedByTypesComparator(elementComparator, comparatorsByType));
  }

  /** {@inheritDoc} */
  @Override
  @CheckReturnValue
  public SELF usingDefaultElementComparator() {
    this.arrays = ObjectArrays.instance();
    return myself;
  }

  /**
   * Allows to set a comparator to compare properties or fields of elements with the given names.
   * A typical usage is for comparing fields of numeric type at a given precision.
   * <p>
   * To be used, comparators need to be specified by this method <b>before</b> calling any of:
   * <ul>
   * <li>{@link #usingFieldByFieldElementComparator}</li>
   * <li>{@link #usingElementComparatorOnFields}</li>
   * <li>{@link #usingElementComparatorIgnoringFields}</li>
   * <li>{@link #usingRecursiveFieldByFieldElementComparator}</li>
   * </ul>
   * <p>
   * Comparators specified by this method have precedence over comparators specified by
   * {@link #usingComparatorForElementFieldsWithType(Comparator, Class) usingComparatorForElementFieldsWithType}.
   * <p>
   * Example:
   * <pre><code class='java'> public class TolkienCharacter {
   *   private String name;
   *   private double height;
   *   // constructor omitted
   * }
   *
   * TolkienCharacter frodo = new TolkienCharacter(&quot;Frodo&quot;, 1.2);
   * TolkienCharacter tallerFrodo = new TolkienCharacter(&quot;Frodo&quot;, 1.3);
   * TolkienCharacter reallyTallFrodo = new TolkienCharacter(&quot;Frodo&quot;, 1.9);
   *
   * Comparator&lt;Double&gt; closeEnough = new Comparator&lt;Double&gt;() {
   *   double precision = 0.5;
   *   public int compare(Double d1, Double d2) {
   *     return Math.abs(d1 - d2) &lt;= precision ? 0 : 1;
   *   }
   * };
   *
   * TolkienCharacter[] hobbits = new TolkienCharacter[] {frodo};
   *
   * // assertions will pass
   * assertThat(hobbits).usingComparatorForElementFieldsWithNames(closeEnough, &quot;height&quot;)
   *                    .usingFieldByFieldElementComparator()
   *                    .contains(tallerFrodo);
   *
   * assertThat(hobbits).usingComparatorForElementFieldsWithNames(closeEnough, &quot;height&quot;)
   *                    .usingElementComparatorOnFields(&quot;height&quot;)
   *                    .contains(tallerFrodo);
   *
   * assertThat(hobbits).usingComparatorForElementFieldsWithNames(closeEnough, &quot;height&quot;)
   *                    .usingElementComparatorIgnoringFields(&quot;name&quot;)
   *                    .contains(tallerFrodo);
   *
   * assertThat(hobbits).usingComparatorForElementFieldsWithNames(closeEnough, &quot;height&quot;)
   *                    .usingRecursiveFieldByFieldElementComparator()
   *                    .contains(tallerFrodo);
   *
   * // assertion will fail
   * assertThat(hobbits).usingComparatorForElementFieldsWithNames(closeEnough, &quot;height&quot;)
   *                    .usingFieldByFieldElementComparator()
   *                    .containsExactly(reallyTallFrodo);</code></pre>
   *
   * @param comparator the {@link java.util.Comparator} to use
   * @param elementPropertyOrFieldNames the names of the properties and/or fields of the elements the comparator should be used for
   * @return {@code this} assertions object
   * @since 2.5.0 / 3.5.0
   */
  @CheckReturnValue
  public <C> SELF usingComparatorForElementFieldsWithNames(Comparator<C> comparator,
                                                           String... elementPropertyOrFieldNames) {
    for (String elementPropertyOrField : elementPropertyOrFieldNames) {
      comparatorsForElementPropertyOrFieldNames.put(elementPropertyOrField, comparator);
    }
    return myself;
  }

  /**
   * Allows to set a specific comparator to compare properties or fields of elements with the given type.
   * A typical usage is for comparing fields of numeric type at a given precision.
   * <p>
   * To be used, comparators need to be specified by this method <b>before</b> calling any of:
   * <ul>
   * <li>{@link #usingFieldByFieldElementComparator}</li>
   * <li>{@link #usingElementComparatorOnFields}</li>
   * <li>{@link #usingElementComparatorIgnoringFields}</li>
   * <li>{@link #usingRecursiveFieldByFieldElementComparator}</li>
   * </ul>
   * <p>
   * Comparators specified by {@link #usingComparatorForElementFieldsWithNames(Comparator, String...) usingComparatorForElementFieldsWithNames}
   * have precedence over comparators specified by this method.
   * <p>
   * Example:
   * <pre><code class='java'> public class TolkienCharacter {
   *   private String name;
   *   private double height;
   *   // constructor omitted
   * }
   * TolkienCharacter frodo = new TolkienCharacter(&quot;Frodo&quot;, 1.2);
   * TolkienCharacter tallerFrodo = new TolkienCharacter(&quot;Frodo&quot;, 1.3);
   * TolkienCharacter reallyTallFrodo = new TolkienCharacter(&quot;Frodo&quot;, 1.9);
   *
   * Comparator&lt;Double&gt; closeEnough = new Comparator&lt;Double&gt;() {
   *   double precision = 0.5;
   *   public int compare(Double d1, Double d2) {
   *     return Math.abs(d1 - d2) &lt;= precision ? 0 : 1;
   *   }
   * };
   *
   * TolkienCharacter[] hobbits = new TolkienCharacter[] {frodo};
   *
   * // assertions will pass
   * assertThat(hobbits).usingComparatorForElementFieldsWithType(closeEnough, Double.class)
   *                    .usingFieldByFieldElementComparator()
   *                    .contains(tallerFrodo);
   *
   * assertThat(hobbits).usingComparatorForElementFieldsWithType(closeEnough, Double.class)
   *                    .usingElementComparatorOnFields(&quot;height&quot;)
   *                    .contains(tallerFrodo);
   *
   * assertThat(hobbits).usingComparatorForElementFieldsWithType(closeEnough, Double.class)
   *                    .usingElementComparatorIgnoringFields(&quot;name&quot;)
   *                    .contains(tallerFrodo);
   *
   * assertThat(hobbits).usingComparatorForElementFieldsWithType(closeEnough, Double.class)
   *                    .usingRecursiveFieldByFieldElementComparator()
   *                    .contains(tallerFrodo);
   *
   * // assertion will fail
   * assertThat(hobbits).usingComparatorForElementFieldsWithType(closeEnough, Double.class)
   *                    .usingFieldByFieldElementComparator()
   *                    .contains(reallyTallFrodo);</code></pre>
   *
   * If multiple compatible comparators have been registered for a given {@code type}, the closest in the inheritance 
   * chain to the given {@code type} is chosen in the following order:
   * <ol>
   * <li>The comparator for the exact given {@code type}</li>
   * <li>The comparator of a superclass of the given {@code type}</li>
   * <li>The comparator of an interface implemented by the given {@code type}</li>
   * </ol>
   *
   * @param comparator the {@link java.util.Comparator} to use
   * @param type the {@link java.lang.Class} of the type of the element fields the comparator should be used for
   * @return {@code this} assertions object
   * @since 2.5.0 / 3.5.0
   */
  @CheckReturnValue
  public <C> SELF usingComparatorForElementFieldsWithType(Comparator<C> comparator, Class<C> type) {
    comparatorsForElementPropertyOrFieldTypes.put(type, comparator);
    return myself;
  }

  /**
   * Allows to set a specific comparator for the given type of elements or their fields.
   * Extends {@link #usingComparatorForElementFieldsWithType} by applying comparator specified for given type
   * to elements themselves, not only to their fields.
   * <p>
   * Usage of this method affects comparators set by the following methods:
   * <ul>
   * <li>{@link #usingFieldByFieldElementComparator}</li>
   * <li>{@link #usingElementComparatorOnFields}</li>
   * <li>{@link #usingElementComparatorIgnoringFields}</li>
   * <li>{@link #usingRecursiveFieldByFieldElementComparator}</li>
   * </ul>
   * <p>
   * Example:
   * <pre><code class='java'> Person obiwan = new Person("Obi-Wan");
   * obiwan.setHeight(new BigDecimal("1.820"));
   *
   * // assertion will pass
   * assertThat(obiwan).extracting("name", "height")
   *                   .usingComparatorForType(BIG_DECIMAL_COMPARATOR, BigDecimal.class)
   *                   .containsExactly("Obi-Wan", new BigDecimal("1.82"));</code></pre>
   * </p>
   *
   * @param comparator the {@link java.util.Comparator} to use
   * @param type the {@link java.lang.Class} of the type of the element or element fields the comparator should be used for
   * @return {@code this} assertions object
   * @since 2.9.0 / 3.9.0
   */
  @CheckReturnValue
  public <C> SELF usingComparatorForType(Comparator<C> comparator, Class<C> type) {
    if (arrays.getComparator() == null) {
      usingElementComparator(new ExtendedByTypesComparator(comparatorsByType));
    }
    comparatorsForElementPropertyOrFieldTypes.put(type, comparator);
    comparatorsByType.put(type, comparator);
    return myself;
  }

  /**
   * Use field/property by field/property comparison (including inherited fields/properties) instead of relying on
   * actual type A <code>equals</code> method to compare group elements for incoming assertion checks. Private fields
   * are included but this can be disabled using {@link Assertions#setAllowExtractingPrivateFields(boolean)}.
   * <p>
   * This can be handy if <code>equals</code> method of the objects to compare does not suit you.
   * <p>
   * You can specify a custom comparator per name or type of element field with
   * {@link #usingComparatorForElementFieldsWithNames(Comparator, String...)}
   * and {@link #usingComparatorForElementFieldsWithType(Comparator, Class)}.
   * <p>
   * Note that the comparison is <b>not</b> recursive, if one of the fields/properties is an Object, it will be compared
   * to the other field/property using its <code>equals</code> method.
   * <p>
   * Example:
   * <pre><code class='java'> TolkienCharacter frodo = new TolkienCharacter("Frodo", 33, HOBBIT);
   * TolkienCharacter frodoClone = new TolkienCharacter("Frodo", 33, HOBBIT);
   *
   * // Fail if equals has not been overridden in TolkienCharacter as equals default implementation only compares references
   * assertThat(array(frodo)).contains(frodoClone);
   *
   * // frodo and frodoClone are equals when doing a field by field comparison.
   * assertThat(array(frodo)).usingFieldByFieldElementComparator().contains(frodoClone);</code></pre>
   *
   * @return {@code this} assertion object.
   */
  @CheckReturnValue
  public SELF usingFieldByFieldElementComparator() {
    return usingExtendedByTypesElementComparator(new FieldByFieldComparator(comparatorsForElementPropertyOrFieldNames,
                                                                            comparatorsForElementPropertyOrFieldTypes));
  }

  /**
   * Use a recursive field/property by field/property comparison (including inherited fields/properties)
   * instead of relying on actual type A <code>equals</code> method to compare group elements for incoming
   * assertion checks. This can be useful if actual's {@code equals} implementation does not suit you.
   * <p>
   * The recursive property/field comparison is <b>not</b> applied on fields having a custom {@code equals}
   * implementation, i.e. the overridden {@code equals} method will be used instead of a field/property by field/property comparison.
   * <p>
   * You can specify a custom comparator per (nested) name or type of element field with
   * {@link #usingComparatorForElementFieldsWithNames(Comparator, String...) usingComparatorForElementFieldsWithNames}
   * and {@link #usingComparatorForElementFieldsWithType(Comparator, Class) usingComparatorForElementFieldsWithType}.
   * <p>
   * The recursive comparison handles cycles.
   * <p>
   * The objects to compare can be of different types but must have the same properties/fields. For example if actual object has a
   * {@code name} String field, the other object must also have one.
   * <p>
   * If an object has a field and a property with the same name, the property value will be used over the field.
   * <p>
   * Example:
   *
   * <pre><code class='java'> TolkienCharacter frodo = new TolkienCharacter("Frodo", 33, HOBBIT);
   * TolkienCharacter pippin = new TolkienCharacter("Pippin", 28, HOBBIT);
   * frodo.setFriend(pippin);
   * pippin.setFriend(frodo);
   *
   * TolkienCharacter frodoClone = new TolkienCharacter("Frodo", 33, HOBBIT);
   * TolkienCharacter pippinClone = new TolkienCharacter("Pippin", 28, HOBBIT);
   * frodoClone.setFriend(pippinClone);
   * pippinClone.setFriend(frodoClone);
   *
   * TolkienCharacter[] hobbits = new TolkienCharacter[] {frodo, pippin};
   *
   * // fails if equals has not been overridden in TolkienCharacter as it would compares object references
   * assertThat(hobbits).contains(frodoClone, pippinClone);
   *
   * // frodo/frodoClone and pippin/pippinClone are equals when doing a recursive property/field by property/field comparison
   * assertThat(hobbits).usingRecursiveFieldByFieldElementComparator()
   *                    .contains(frodoClone, pippinClone);</code></pre>
   *
   * @return {@code this} assertion object.
   * @since 2.5.0 / 3.5.0
   */
  @CheckReturnValue
  public SELF usingRecursiveFieldByFieldElementComparator() {
    return usingExtendedByTypesElementComparator(new RecursiveFieldByFieldComparator(comparatorsForElementPropertyOrFieldNames,
                                                                                     comparatorsForElementPropertyOrFieldTypes));
  }

  /**
   * Use field/property by field/property comparison on the <b>given fields/properties only</b> (including inherited
   * fields/properties) instead of relying on actual type A <code>equals</code> method to compare group elements for
   * incoming assertion checks. Private fields are included but this can be disabled using
   * {@link Assertions#setAllowExtractingPrivateFields(boolean)}.
   * <p>
   * This can be handy if <code>equals</code> method of the objects to compare does not suit you.
   * <p>
   * You can specify a custom comparator per name or type of element field with
   * {@link #usingComparatorForElementFieldsWithNames(Comparator, String...)}
   * and {@link #usingComparatorForElementFieldsWithType(Comparator, Class)}.
   * <p>
   * Note that the comparison is <b>not</b> recursive, if one of the fields/properties is an Object, it will be compared
   * to the other field/property using its <code>equals</code> method.
   * <p>
   * Example:
   * <pre><code class='java'> TolkienCharacter frodo = new TolkienCharacter("Frodo", 33, HOBBIT);
   * TolkienCharacter sam = new TolkienCharacter("Sam", 38, HOBBIT);
   *
   * // frodo and sam both are hobbits, so they are equals when comparing only race
   * assertThat(array(frodo)).usingElementComparatorOnFields("race").contains(sam); // OK
   *
   * // ... but not when comparing both name and race
   * assertThat(array(frodo)).usingElementComparatorOnFields("name", "race").contains(sam); // FAIL</code></pre>
   *
   * @param fields the name of the fields to use the element comparator on
   * @return {@code this} assertion object.
   */
  @CheckReturnValue
  public SELF usingElementComparatorOnFields(String... fields) {
    return usingExtendedByTypesElementComparator(new OnFieldsComparator(comparatorsForElementPropertyOrFieldNames,
                                                                        comparatorsForElementPropertyOrFieldTypes,
                                                                        fields));
  }

  /**
   * Use field/property by field/property on all fields/properties <b>except</b> the given ones (including inherited
   * fields/properties) instead of relying on actual type A <code>equals</code> method to compare group elements for
   * incoming assertion checks. Private fields are included but this can be disabled using
   * {@link Assertions#setAllowExtractingPrivateFields(boolean)}.
   * <p>
   * This can be handy if <code>equals</code> method of the objects to compare does not suit you.
   * <p>
   * You can specify a custom comparator per name or type of element field with
   * {@link #usingComparatorForElementFieldsWithNames(Comparator, String...)}
   * and {@link #usingComparatorForElementFieldsWithType(Comparator, Class)}.
   * <p>
   * Note that the comparison is <b>not</b> recursive, if one of the fields/properties is an Object, it will be compared
   * to the other field/property using its <code>equals</code> method.
   * <p>
   * Example:
   * <pre><code class='java'> TolkienCharacter frodo = new TolkienCharacter("Frodo", 33, HOBBIT);
   * TolkienCharacter sam = new TolkienCharacter("Sam", 38, HOBBIT);
   *
   * // frodo and sam both are hobbits, so they are equals when comparing only race (i.e. ignoring all other fields)
   * assertThat(array(frodo)).usingElementComparatorIgnoringFields("name", "age").contains(sam); // OK
   *
   * // ... but not when comparing both name and race
   * assertThat(array(frodo)).usingElementComparatorIgnoringFields("age").contains(sam); // FAIL</code></pre>
   *
   * @param fields the name of the fields to ignore
   * @return {@code this} assertion object.
   */
  @CheckReturnValue
  public SELF usingElementComparatorIgnoringFields(String... fields) {
    return usingExtendedByTypesElementComparator(new IgnoringFieldsComparator(comparatorsForElementPropertyOrFieldNames,
                                                                              comparatorsForElementPropertyOrFieldTypes,
                                                                              fields));
  }

  /**
   * Extract the values of given field or property from the array's elements under test into a new array, this new array
   * becoming the array under test.
   * <p>
   * It allows you to test a field/property of the array's elements instead of testing the elements themselves, which can
   * be much less work !
   * <p>
   * Let's take an example to make things clearer :
   * <pre><code class='java'> // Build a array of TolkienCharacter, a TolkienCharacter has a name (String) and a Race (a class)
   * // they can be public field or properties, both works when extracting their values.
   * TolkienCharacter[] fellowshipOfTheRing = new TolkienCharacter[] {
   *   new TolkienCharacter(&quot;Frodo&quot;, 33, HOBBIT),
   *   new TolkienCharacter(&quot;Sam&quot;, 38, HOBBIT),
   *   new TolkienCharacter(&quot;Gandalf&quot;, 2020, MAIA),
   *   new TolkienCharacter(&quot;Legolas&quot;, 1000, ELF),
   *   new TolkienCharacter(&quot;Pippin&quot;, 28, HOBBIT),
   *   new TolkienCharacter(&quot;Gimli&quot;, 139, DWARF),
   *   new TolkienCharacter(&quot;Aragorn&quot;, 87, MAN,
   *   new TolkienCharacter(&quot;Boromir&quot;, 37, MAN)
   * };
   *
   * // let's verify the names of TolkienCharacter in fellowshipOfTheRing :
   *
   * assertThat(fellowshipOfTheRing).extracting(&quot;name&quot;)
   *           .contains(&quot;Boromir&quot;, &quot;Gandalf&quot;, &quot;Frodo&quot;)
   *           .doesNotContain(&quot;Sauron&quot;, &quot;Elrond&quot;);
   *
   * // you can also extract nested field/property like the name of Race :
   *
   * assertThat(fellowshipOfTheRing).extracting(&quot;race.name&quot;)
   *                                .contains(&quot;Hobbit&quot;, &quot;Elf&quot;)
   *                                .doesNotContain(&quot;Orc&quot;);</code></pre>
   *
   * A property with the given name is looked for first, if it does not exist then a field with the given name
   * is looked for.
   * <p>
   * Note that the order of extracted field/property values is consistent with the array order.
   *
   * @param fieldOrProperty the field/property to extract from the array under test
   * @return a new assertion object whose object under test is the array of extracted field/property values.
   * @throws IntrospectionError if no field or property exists with the given name
   */
  @CheckReturnValue
  public ObjectArrayAssert<Object> extracting(String fieldOrProperty) {
    Object[] values = FieldsOrPropertiesExtractor.extract(actual, byName(fieldOrProperty));
    String extractedDescription = extractedDescriptionOf(fieldOrProperty);
    String description = mostRelevantDescription(info.description(), extractedDescription);
    return new ObjectArrayAssert<>(values).as(description);
  }

  /**
   * Extract the values of given field or property from the array's elements under test into a new array, this new array
   * becoming the array under test with type.
   * <p>
   * It allows you to test a field/property of the array's elements instead of testing the elements themselves, which can
   * be much less work !
   * <p>
   * Let's take an example to make things clearer :
   * <pre><code class='java'> // Build an array of TolkienCharacter, a TolkienCharacter has a name (String) and a Race (a class)
   * // they can be public field or properties, both works when extracting their values.
   * TolkienCharacter[] fellowshipOfTheRing = new TolkienCharacter[] {
   *   new TolkienCharacter(&quot;Frodo&quot;, 33, HOBBIT),
   *   new TolkienCharacter(&quot;Sam&quot;, 38, HOBBIT),
   *   new TolkienCharacter(&quot;Gandalf&quot;, 2020, MAIA),
   *   new TolkienCharacter(&quot;Legolas&quot;, 1000, ELF),
   *   new TolkienCharacter(&quot;Pippin&quot;, 28, HOBBIT),
   *   new TolkienCharacter(&quot;Gimli&quot;, 139, DWARF),
   *   new TolkienCharacter(&quot;Aragorn&quot;, 87, MAN,
   *   new TolkienCharacter(&quot;Boromir&quot;, 37, MAN)
   * };
   *
   * // let's verify the names of TolkienCharacter in fellowshipOfTheRing :
   *
   * assertThat(fellowshipOfTheRing).extracting(&quot;name&quot;, String.class)
   *           .contains(&quot;Boromir&quot;, &quot;Gandalf&quot;, &quot;Frodo&quot;)
   *           .doesNotContain(&quot;Sauron&quot;, &quot;Elrond&quot;);
   *
   * // you can also extract nested field/property like the name of Race :
   *
   * assertThat(fellowshipOfTheRing).extracting(&quot;race.name&quot;, String.class)
   *                                .contains(&quot;Hobbit&quot;, &quot;Elf&quot;)
   *                                .doesNotContain(&quot;Orc&quot;);</code></pre>
   *
   * A property with the given name is looked for first, if it does not exist then a field with the given name
   * is looked for.
   * <p>
   * Note that the order of extracted field/property values is consistent with the order of the array under test.
   *
   * @param fieldOrProperty the field/property to extract from the array under test
   * @param extractingType type to return
   * @return a new assertion object whose object under test is the array of extracted field/property values.
   * @throws IntrospectionError if no field or property exists with the given name
   */
  @CheckReturnValue
  public <P> ObjectArrayAssert<P> extracting(String fieldOrProperty, Class<P> extractingType) {
    @SuppressWarnings("unchecked")
    P[] values = (P[]) FieldsOrPropertiesExtractor.extract(actual, byName(fieldOrProperty));
    String extractedDescription = extractedDescriptionOf(fieldOrProperty);
    String description = mostRelevantDescription(info.description(), extractedDescription);
    return new ObjectArrayAssert<>(values).as(description);
  }

  /**
   * Extract the values of given fields/properties from the array's elements under test into a new array composed of
   * Tuple (a simple data structure), this new array becoming the array under test.
   * <p>
   * It allows you to test fields/properties of the the array's elements instead of testing the elements themselves, it
   * can be sometimes much less work !
   * <p>
   * The Tuple data corresponds to the extracted values of the given fields/properties, for instance if you ask to
   * extract "id", "name" and "email" then each Tuple data will be composed of id, name and email extracted from the
   * element of the initial array (the Tuple's data order is the same as the given fields/properties order).
   * <p>
   * Let's take an example to make things clearer :
   * <pre><code class='java'> // Build an array of TolkienCharacter, a TolkienCharacter has a name (String) and a Race (a class)
   * // they can be public field or properties, both works when extracting their values.
   * TolkienCharacter[] fellowshipOfTheRing = new TolkienCharacter[] {
   *   new TolkienCharacter(&quot;Frodo&quot;, 33, HOBBIT),
   *   new TolkienCharacter(&quot;Sam&quot;, 38, HOBBIT),
   *   new TolkienCharacter(&quot;Gandalf&quot;, 2020, MAIA),
   *   new TolkienCharacter(&quot;Legolas&quot;, 1000, ELF),
   *   new TolkienCharacter(&quot;Pippin&quot;, 28, HOBBIT),
   *   new TolkienCharacter(&quot;Gimli&quot;, 139, DWARF),
   *   new TolkienCharacter(&quot;Aragorn&quot;, 87, MAN,
   *   new TolkienCharacter(&quot;Boromir&quot;, 37, MAN)
   * };
   *
   * // let's verify 'name' and 'age' of some TolkienCharacter in fellowshipOfTheRing :
   *
   * assertThat(fellowshipOfTheRing).extracting(&quot;name&quot;, &quot;age&quot;)
   *                                .contains(tuple(&quot;Boromir&quot;, 37),
   *                                          tuple(&quot;Sam&quot;, 38),
   *                                          tuple(&quot;Legolas&quot;, 1000));
   *
   *
   * // extract 'name', 'age' and Race name values.
   *
   * assertThat(fellowshipOfTheRing).extracting(&quot;name&quot;, &quot;age&quot;, &quot;race.name&quot;)
   *                                .contains(tuple(&quot;Boromir&quot;, 37, &quot;Man&quot;),
   *                                          tuple(&quot;Sam&quot;, 38, &quot;Hobbit&quot;),
   *                                          tuple(&quot;Legolas&quot;, 1000, &quot;Elf&quot;));</code></pre>
   *
   * A property with the given name is looked for first, if it does not exist the a field with the given name is
   * looked for.
   * <p>
   * Note that the order of extracted property/field values is consistent with the iteration order of the array under
   * test.
   *
   * @param propertiesOrFields the properties/fields to extract from the initial array under test
   * @return a new assertion object whose object under test is the list of Tuple with extracted properties/fields values
   *         as data.
   * @throws IntrospectionError if one of the given name does not match a field or property in one of the initial
   *         Iterable's element.
   */
  @CheckReturnValue
  public ObjectArrayAssert<Tuple> extracting(String... propertiesOrFields) {
    Object[] values = FieldsOrPropertiesExtractor.extract(actual, byName(propertiesOrFields));
    Tuple[] result = Arrays.copyOf(values, values.length, Tuple[].class);
    String extractedPropertiesOrFieldsDescription = extractedDescriptionOf(propertiesOrFields);
    String description = mostRelevantDescription(info.description(), extractedPropertiesOrFieldsDescription);
    return new ObjectArrayAssert<>(result).as(description);
  }

  /**
   * Extract the values from the array's elements by applying an extracting function on them. The returned
   * array becomes a new object under test.
   * <p>
   * It allows to test values from the elements in safer way than by using {@link #extracting(String)}, as it
   * doesn't utilize introspection.
   * <p>
   * Let's take a look an example:
   * <pre><code class='java'> // Build a list of TolkienCharacter, a TolkienCharacter has a name, and age and a Race (a specific class)
   * // they can be public field or properties, both can be extracted.
   * TolkienCharacter[] fellowshipOfTheRing = new TolkienCharacter[] {
   *   new TolkienCharacter(&quot;Frodo&quot;, 33, HOBBIT),
   *   new TolkienCharacter(&quot;Sam&quot;, 38, HOBBIT),
   *   new TolkienCharacter(&quot;Gandalf&quot;, 2020, MAIA),
   *   new TolkienCharacter(&quot;Legolas&quot;, 1000, ELF),
   *   new TolkienCharacter(&quot;Pippin&quot;, 28, HOBBIT),
   *   new TolkienCharacter(&quot;Gimli&quot;, 139, DWARF),
   *   new TolkienCharacter(&quot;Aragorn&quot;, 87, MAN,
   *   new TolkienCharacter(&quot;Boromir&quot;, 37, MAN)
   * };
   *
   * // fellowship has hobbitses, right, my presioussss?
   * assertThat(fellowshipOfTheRing).extracting(TolkienCharacter::getRace).contains(HOBBIT);</code></pre>
   *
   * Note that the order of extracted property/field values is consistent with the iteration order of the Iterable under
   * test, for example if it's a {@link HashSet}, you won't be able to make any assumptions on the extracted values
   * order.
   *
   * @param extractor the object transforming input object to desired one
   * @return a new assertion object whose object under test is the list of values extracted
   */
  @CheckReturnValue
  public <U> ObjectArrayAssert<U> extracting(Extractor<? super ELEMENT, U> extractor) {
    U[] extracted = FieldsOrPropertiesExtractor.extract(actual, extractor);

    return new ObjectArrayAssert<>(extracted);
  }

  /**
   * Extract the values from the array's elements by applying an extracting function (which might throw an exception)
   * on them. The returned array becomes a new object under test.
   * <p>
   * Any checked exception raised in the extractor is rethrown wrapped in a {@link RuntimeException}.
   * <p>
   * It allows to test values from the elements in safer way than by using {@link #extracting(String)}, as it
   * doesn't utilize introspection.
   * <p>
   * Let's take a look an example:
   * <pre><code class='java'> // Build a list of TolkienCharacter, a TolkienCharacter has a name, and age and a Race (a specific class)
   * // they can be public field or properties, both can be extracted.
   * TolkienCharacter[] fellowshipOfTheRing = new TolkienCharacter[] {
   *   new TolkienCharacter(&quot;Frodo&quot;, 33, HOBBIT),
   *   new TolkienCharacter(&quot;Sam&quot;, 38, HOBBIT),
   *   new TolkienCharacter(&quot;Gandalf&quot;, 2020, MAIA),
   *   new TolkienCharacter(&quot;Legolas&quot;, 1000, ELF),
   *   new TolkienCharacter(&quot;Pippin&quot;, 28, HOBBIT),
   *   new TolkienCharacter(&quot;Gimli&quot;, 139, DWARF),
   *   new TolkienCharacter(&quot;Aragorn&quot;, 87, MAN,
   *   new TolkienCharacter(&quot;Boromir&quot;, 37, MAN)
   * };
   *
   * assertThat(fellowshipOfTheRing).extracting(input -> {
   *   if (input.getAge() < 20) {
   *     throw new Exception("age < 20");
   *   }
   *   return input.getName();
   * }).contains("Frodo");</code></pre>
   *
   * Note that the order of extracted property/field values is consistent with the iteration order of the Iterable under
   * test, for example if it's a {@link HashSet}, you won't be able to make any assumptions on the extracted values
   * order.
   *
   * @param extractor the object transforming input object to desired one
   * @return a new assertion object whose object under test is the list of values extracted
   * @since 3.7.0
   */
  public <U, EXCEPTION extends Exception> ObjectArrayAssert<U> extracting(ThrowingExtractor<? super ELEMENT, U, EXCEPTION> extractor) {
    U[] extracted = FieldsOrPropertiesExtractor.extract(actual, extractor);

    return new ObjectArrayAssert<>(extracted);
  }

  /**
   * Use the given {@link Function}s to extract the values from the array's elements into a new array
   * composed of {@link Tuple}s (a simple data structure containing the extracted values), this new array becoming the
   * object under test.
   * <p>
   * It allows you to test values from the array's elements instead of testing the elements themselves, which sometimes can be
   * much less work!
   * <p>
   * The {@link Tuple} data corresponds to the extracted values from the arrays's elements, for instance if you pass functions
   * extracting "id", "name" and "email" values then each {@link Tuple}'s data will be composed of an id, a name and an email
   * extracted from the element of the initial array (the Tuple's data order is the same as the given functions
   * order).
   * <p>
   * Let's take a look at an example to make things clearer :
   * <pre><code class='java'> // Build an array of TolkienCharacter, a TolkienCharacter has a name (String) and a Race (a class)
   * // they can be public field or properties, both works when extracting their values.
   * TolkienCharacter[] fellowshipOfTheRing = new TolkienCharacter[] {
   *   new TolkienCharacter(&quot;Frodo&quot;, 33, HOBBIT),
   *   new TolkienCharacter(&quot;Sam&quot;, 38, HOBBIT),
   *   new TolkienCharacter(&quot;Gandalf&quot;, 2020, MAIA),
   *   new TolkienCharacter(&quot;Legolas&quot;, 1000, ELF),
   *   new TolkienCharacter(&quot;Pippin&quot;, 28, HOBBIT),
   *   new TolkienCharacter(&quot;Gimli&quot;, 139, DWARF),
   *   new TolkienCharacter(&quot;Aragorn&quot;, 87, MAN,
   *   new TolkienCharacter(&quot;Boromir&quot;, 37, MAN)
   * };
   *
   * // let's verify 'name', 'age' and Race of some TolkienCharacter in fellowshipOfTheRing :
   * assertThat(fellowshipOfTheRing).extracting(TolkienCharacter::getName,
   *                                            character -> character.getAge(),
   *                                            TolkienCharacter::getRace)
   *                                .containsOnly(tuple(&quot;Frodo&quot;, 33, HOBBIT),
   *                                              tuple(&quot;Sam&quot;, 38, HOBBIT),
   *                                              tuple(&quot;Gandalf&quot;, 2020, MAIA),
   *                                              tuple(&quot;Legolas&quot;, 1000, ELF),
   *                                              tuple(&quot;Pippin&quot;, 28, HOBBIT),
   *                                              tuple(&quot;Gimli&quot;, 139, DWARF),
   *                                              tuple(&quot;Aragorn&quot;, 87, MAN),
   *                                              tuple(&quot;Boromir&quot;, 37, MAN));</code></pre>
   * You can use lambda expression or a method reference to extract the expected values.
   * <p>
   * Use {@link Tuple#tuple(Object...)} to initialize the expected values.
   * <p>
   * Note that the order of the extracted tuples list is consistent with the iteration order of the array under test,
   * for example if it's a {@link HashSet}, you won't be able to make any assumptions on the extracted tuples order.
   *
   * @param extractors the extractor functions to extract a value from an element of the array under test.
   * @return a new assertion object whose object under test is the array of Tuples containing the extracted values.
   */
  @CheckReturnValue
  @SafeVarargs
  public final ObjectArrayAssert<Tuple> extracting(Function<ELEMENT, ?>... extractors) {

    Function<ELEMENT, Tuple> tupleExtractor = objectToExtractValueFrom -> new Tuple(Stream.of(extractors)
                                                                                          .map(extractor -> extractor.apply(objectToExtractValueFrom))
                                                                                          .toArray());
    Tuple[] tuples = stream(actual).map(tupleExtractor).toArray(size -> new Tuple[size]);
    return new ObjectArrayAssert<>(tuples);
  }

  /**
   * Extract the Iterable values from arrays elements under test by applying an Iterable extracting function on them
   * and concatenating the result lists into an array which becomes the new object under test.
   * <p>
   * It allows testing the results of extracting values that are represented by Iterables.
   * <p>
   * For example:
   * <pre><code class='java'> CartoonCharacter bart = new CartoonCharacter("Bart Simpson");
   * CartoonCharacter lisa = new CartoonCharacter("Lisa Simpson");
   * CartoonCharacter maggie = new CartoonCharacter("Maggie Simpson");
   * CartoonCharacter homer = new CartoonCharacter("Homer Simpson");
   * homer.addChildren(bart, lisa, maggie);
   *
   * CartoonCharacter pebbles = new CartoonCharacter("Pebbles Flintstone");
   * CartoonCharacter fred = new CartoonCharacter("Fred Flintstone");
   * fred.getChildren().add(pebbles);
   *
   * CartoonCharacter[] parents = new CartoonCharacter[] { homer, fred };
   * // check children
   * assertThat(parents).flatExtracting(CartoonCharacter::getChildren)
   *                    .containsOnly(bart, lisa, maggie, pebbles);</code></pre>
   *
   * The order of extracted values is consisted with both the order of the collection itself, as well as the extracted
   * collections.
   *
   * @param extractor the object transforming input object to an Iterable of desired ones
   * @return a new assertion object whose object under test is the list of values extracted
   */
  @CheckReturnValue
  public <U, C extends Collection<U>> ObjectArrayAssert<U> flatExtracting(Extractor<? super ELEMENT, C> extractor) {
    return doFlatExtracting(extractor);
  }

  /**
   * Extract the Iterable values from arrays elements under test by applying an Iterable extracting function (which
   * might throw an exception) on them and concatenating the result lists into an array which becomes the new object
   * under test.
   * <p>
   * It allows testing the results of extracting values that are represented by Iterables.
   * <p>
   * For example:
   * <pre><code class='java'> CartoonCharacter bart = new CartoonCharacter("Bart Simpson");
   * CartoonCharacter lisa = new CartoonCharacter("Lisa Simpson");
   * CartoonCharacter maggie = new CartoonCharacter("Maggie Simpson");
   * CartoonCharacter homer = new CartoonCharacter("Homer Simpson");
   * homer.addChildren(bart, lisa, maggie);
   *
   * CartoonCharacter pebbles = new CartoonCharacter("Pebbles Flintstone");
   * CartoonCharacter fred = new CartoonCharacter("Fred Flintstone");
   * fred.getChildren().add(pebbles);
   *
   * CartoonCharacter[] parents = new CartoonCharacter[] { homer, fred };
   * // check children
   * assertThat(parents).flatExtracting(input -> {
   *   if (input.getChildren().size() == 0) {
   *     throw new Exception("no children");
   *   }
   *   return input.getChildren();
   * }).containsOnly(bart, lisa, maggie, pebbles);</code></pre>
   *
   * The order of extracted values is consisted with both the order of the collection itself, as well as the extracted
   * collections.
   *
   * @param extractor the object transforming input object to an Iterable of desired ones
   * @return a new assertion object whose object under test is the list of values extracted
   * @since 3.7.0
   */
  @CheckReturnValue
  public <U, C extends Collection<U>, EXCEPTION extends Exception> ObjectArrayAssert<U> flatExtracting(ThrowingExtractor<? super ELEMENT, C, EXCEPTION> extractor) {
    return doFlatExtracting(extractor);
  }

  private <U, C extends Collection<U>> ObjectArrayAssert<U> doFlatExtracting(Extractor<? super ELEMENT, C> extractor) {
    final List<C> extractedValues = FieldsOrPropertiesExtractor.extract(Arrays.asList(actual), extractor);

    final List<U> result = newArrayList();
    for (C e : extractedValues) {
      result.addAll(e);
    }

    return new ObjectArrayAssert<>(IterableUtil.toArray(result));
  }

  /**
   * Extract from array's elements the Iterable/Array values corresponding to the given property/field name and
   * concatenate them into a single array becoming the new object under test.
   * <p>
   * It allows testing the elements of extracting values that are represented by iterables or arrays.
   * <p>
   * For example:
   * <pre><code class='java'> CartoonCharacter bart = new CartoonCharacter("Bart Simpson");
   * CartoonCharacter lisa = new CartoonCharacter("Lisa Simpson");
   * CartoonCharacter maggie = new CartoonCharacter("Maggie Simpson");
   * CartoonCharacter homer = new CartoonCharacter("Homer Simpson");
   * homer.addChildren(bart, lisa, maggie);
   *
   * CartoonCharacter pebbles = new CartoonCharacter("Pebbles Flintstone");
   * CartoonCharacter fred = new CartoonCharacter("Fred Flintstone");
   * fred.getChildren().add(pebbles);
   *
   * CartoonCharacter[] parents = new CartoonCharacter[] { homer, fred };
   * // check children
   * assertThat(parents).flatExtracting("children")
   *                    .containsOnly(bart, lisa, maggie, pebbles);</code></pre>
   *
   * The order of extracted values is consisted with both the order of the collection itself, as well as the extracted
   * collections.
   *
   * @param propertyName the object transforming input object to an Iterable of desired ones
   * @return a new assertion object whose object under test is the list of values extracted
   * @throws IllegalArgumentException if one of the extracted property value was not an array or an iterable.
   */
  @CheckReturnValue
  public ObjectArrayAssert<Object> flatExtracting(String propertyName) {
    List<Object> extractedValues = newArrayList();
    List<?> extractedGroups = FieldsOrPropertiesExtractor.extract(Arrays.asList(actual), byName(propertyName));
    for (Object group : extractedGroups) {
      // expecting group to be an iterable or an array
      if (isArray(group)) {
        int size = Array.getLength(group);
        for (int i = 0; i < size; i++) {
          extractedValues.add(Array.get(group, i));
        }
      } else if (group instanceof Iterable) {
        Iterable<?> iterable = (Iterable<?>) group;
        for (Object value : iterable) {
          extractedValues.add(value);
        }
      } else {
        CommonErrors.wrongElementTypeForFlatExtracting(group);
      }
    }
    return new ObjectArrayAssert<>(extractedValues.toArray());
  }

  /**
   * Extract the result of given method invocation from the array's elements under test into a new array, this new array
   * becoming the array under test.
   * <p>
   * It allows you to test a method results of the array's elements instead of testing the elements themselves, which can be
   * much less work!
   * <p>
   * It is especially useful for classes that does not conform to the Java Bean's getter specification (i.e. public String
   * toString() or public String status() instead of public String getStatus()).
   * <p>
   * Let's take an example to make things clearer :
   * <pre><code class='java'> // Build a array of WesterosHouse, a WesterosHouse has a method: public String sayTheWords()
   * WesterosHouse[] greatHousesOfWesteros = new WesterosHouse[] { new WesterosHouse(&quot;Stark&quot;, &quot;Winter is Coming&quot;),
   *     new WesterosHouse(&quot;Lannister&quot;, &quot;Hear Me Roar!&quot;), new WesterosHouse(&quot;Greyjoy&quot;, &quot;We Do Not Sow&quot;),
   *     new WesterosHouse(&quot;Baratheon&quot;, &quot;Our is the Fury&quot;), new WesterosHouse(&quot;Martell&quot;, &quot;Unbowed, Unbent, Unbroken&quot;),
   *     new WesterosHouse(&quot;Tyrell&quot;, &quot;Growing Strong&quot;) };
   *
   * // let's verify the words of the great houses of Westeros:
   * assertThat(greatHousesOfWesteros).extractingResultOf(&quot;sayTheWords&quot;)
   *                                  .contains(&quot;Winter is Coming&quot;, &quot;We Do Not Sow&quot;, &quot;Hear Me Roar&quot;)
   *                                  .doesNotContain(&quot;Lannisters always pay their debts&quot;);</code></pre>
   *
   * <p>
   * Following requirements have to be met to extract method results:
   * <ul>
   * <li>method has to be public,</li>
   * <li>method cannot accept any arguments,</li>
   * <li>method cannot return void.</li>
   * </ul>
   * <p>
   * Note that the order of extracted values is consistent with the order of the array under test.
   *
   * @param method the name of the method which result is to be extracted from the array under test
   * @return a new assertion object whose object under test is the array of extracted values.
   * @throws IllegalArgumentException if no method exists with the given name, or method is not public, or method does
   *           return void, or method accepts arguments.
   */
  @CheckReturnValue
  public ObjectArrayAssert<Object> extractingResultOf(String method) {
    Object[] values = FieldsOrPropertiesExtractor.extract(actual, resultOf(method));
    String extractedDescription = extractedDescriptionOfMethod(method);
    String description = mostRelevantDescription(info.description(), extractedDescription);
    return new ObjectArrayAssert<>(values).as(description);
  }

  /**
   * Extract the result of given method invocation from the array's elements under test into a new array, this new array
   * becoming the array under test.
   * <p>
   * It allows you to test a method results of the array's elements instead of testing the elements themselves, which can be
   * much less work!
   * <p>
   * It is especially useful for classes that do not conform to the Java Bean's getter specification (i.e. public String
   * toString() or public String status() instead of public String getStatus()).
   * <p>
   * Let's take an example to make things clearer :
   * <pre><code class='java'> // Build a array of WesterosHouse, a WesterosHouse has a method: public String sayTheWords()
   * WesterosHouse[] greatHousesOfWesteros = new WesterosHouse[] { new WesterosHouse(&quot;Stark&quot;, &quot;Winter is Coming&quot;),
   *     new WesterosHouse(&quot;Lannister&quot;, &quot;Hear Me Roar!&quot;), new WesterosHouse(&quot;Greyjoy&quot;, &quot;We Do Not Sow&quot;),
   *     new WesterosHouse(&quot;Baratheon&quot;, &quot;Our is the Fury&quot;), new WesterosHouse(&quot;Martell&quot;, &quot;Unbowed, Unbent, Unbroken&quot;),
   *     new WesterosHouse(&quot;Tyrell&quot;, &quot;Growing Strong&quot;) };
   *
   * // let's verify the words of the great houses of Westeros:
   * assertThat(greatHousesOfWesteros).extractingResultOf(&quot;sayTheWords&quot;, String.class)
   *                                  .contains(&quot;Winter is Coming&quot;, &quot;We Do Not Sow&quot;, &quot;Hear Me Roar&quot;)
   *                                  .doesNotContain(&quot;Lannisters always pay their debts&quot;);</code></pre>
   *
   * <p>
   * Following requirements have to be met to extract method results:
   * <ul>
   * <li>method has to be public,</li>
   * <li>method can not accept any arguments,</li>
   * <li>method can not return void.</li>
   * </ul>
   * <p>
   * Note that the order of extracted values is consistent with the order of the array under test.
   *
   * @param method the name of the method which result is to be extracted from the array under test
   * @param extractingType type to return
   * @return a new assertion object whose object under test is the array of extracted values.
   * @throws IllegalArgumentException if no method exists with the given name, or method is not public, or method does
   *           return void, or method accepts arguments.
   */
  @CheckReturnValue
  public <P> ObjectArrayAssert<P> extractingResultOf(String method, Class<P> extractingType) {
    @SuppressWarnings("unchecked")
    P[] values = (P[]) FieldsOrPropertiesExtractor.extract(actual, resultOf(method));
    String extractedDescription = extractedDescriptionOfMethod(method);
    String description = mostRelevantDescription(info.description(), extractedDescription);
    return new ObjectArrayAssert<>(values).as(description);
  }

  /**
   * Enable hexadecimal object representation of Iterable elements instead of standard java representation in error
   * messages.
   * <p>
   * It can be useful to better understand what the error was with a more meaningful error message.
   * <p>
   * Example
   * <pre><code class='java'> assertThat(new Byte[] { 0x10, 0x20 }).inHexadecimal().contains(new Byte[] { 0x30 });</code></pre>
   *
   * With standard error message:
   * <pre><code class='java'> Expecting:
   *  &lt;[16, 32]&gt;
   * to contain:
   *  &lt;[48]&gt;
   * but could not find:
   *  &lt;[48]&gt;</code></pre>
   *
   * With Hexadecimal error message:
   * <pre><code class='java'> Expecting:
   *  &lt;[0x10, 0x20]&gt;
   * to contain:
   *  &lt;[0x30]&gt;
   * but could not find:
   *  &lt;[0x30]&gt;</code></pre>
   *
   * @return {@code this} assertion object.
   */
  @Override
  @CheckReturnValue
  public SELF inHexadecimal() {
    return super.inHexadecimal();
  }

  @Override
  @CheckReturnValue
  public SELF inBinary() {
    return super.inBinary();
  }

  /**
   * Filter the array under test keeping only elements having a property or field equal to {@code expectedValue}, the
   * property/field is specified by {@code propertyOrFieldName} parameter.
   * <p>
   * The filter first tries to get the value from a property (named {@code propertyOrFieldName}), if no such property
   * exists it tries to read the value from a field. Reading private fields is supported by default, this can be
   * globally disabled by calling {@link Assertions#setAllowExtractingPrivateFields(boolean)
   * Assertions.setAllowExtractingPrivateFields(false)}.
   * <p>
   * When reading <b>nested</b> property/field, if an intermediate value is null the whole nested property/field is
   * considered to be null, thus reading "address.street.name" value will return null if "street" value is null.
   * <p>
   *
   * As an example, let's check all employees 800 years old (yes, special employees):
   * <pre><code class='java'> Employee yoda   = new Employee(1L, new Name("Yoda"), 800);
   * Employee obiwan = new Employee(2L, new Name("Obiwan"), 800);
   * Employee luke   = new Employee(3L, new Name("Luke", "Skywalker"), 26);
   * Employee noname = new Employee(4L, null, 50);
   *
   * Employee[] employees = new Employee[] { yoda, luke, obiwan, noname };
   *
   * assertThat(employees).filteredOn("age", 800)
   *                      .containsOnly(yoda, obiwan);</code></pre>
   *
   * Nested properties/fields are supported:
   * <pre><code class='java'> // Name is bean class with 'first' and 'last' String properties
   *
   * // name is null for noname =&gt; it does not match the filter on "name.first"
   * assertThat(employees).filteredOn("name.first", "Luke")
   *                      .containsOnly(luke);
   *
   * assertThat(employees).filteredOn("name.last", "Vader")
   *                      .isEmpty();</code></pre>
   * <p>
   * If you want to filter on null value, use {@link #filteredOnNull(String)} as Java will resolve the call to
   * {@link #filteredOn(String, FilterOperator)} instead of this method.
   * <p>
   * An {@link IntrospectionError} is thrown if the given propertyOrFieldName can't be found in one of the array
   * elements.
   * <p>
   * You can chain filters:
   * <pre><code class='java'> // fellowshipOfTheRing is an array of TolkienCharacter having race and name fields
   * // 'not' filter is statically imported from Assertions.not
   *
   * assertThat(fellowshipOfTheRing).filteredOn("race.name", "Man")
   *                                .filteredOn("name", not("Boromir"))
   *                                .containsOnly(aragorn);</code></pre>
   * If you need more complex filter, use {@link #filteredOn(Condition)} and provide a {@link Condition} to specify the
   * filter to apply.
   *
   * @param propertyOrFieldName the name of the property or field to read
   * @param expectedValue the value to compare element's property or field with
   * @return a new assertion object with the filtered array under test
   * @throws IllegalArgumentException if the given propertyOrFieldName is {@code null} or empty.
   * @throws IntrospectionError if the given propertyOrFieldName can't be found in one of the array elements.
   */
  @SuppressWarnings("unchecked")
  @CheckReturnValue
  public SELF filteredOn(String propertyOrFieldName, Object expectedValue) {
    Iterable<? extends ELEMENT> filteredIterable = filter(actual).with(propertyOrFieldName, expectedValue).get();
    return (SELF) new ObjectArrayAssert<>(toArray(filteredIterable));
  }

  /**
   * Filter the array under test keeping only elements whose property or field specified by {@code propertyOrFieldName}
   * is null.
   * <p>
   * exists it tries to read the value from a field. Reading private fields is supported by default, this can be
   * globally disabled by calling {@link Assertions#setAllowExtractingPrivateFields(boolean)
   * Assertions.setAllowExtractingPrivateFields(false)}.
   * <p>
   * When reading <b>nested</b> property/field, if an intermediate value is null the whole nested property/field is
   * considered to be null, thus reading "address.street.name" value will return null if "street" value is null.
   * <p>
   * As an example, let's check all employees 800 years old (yes, special employees):
   * <pre><code class='java'> Employee yoda   = new Employee(1L, new Name("Yoda"), 800);
   * Employee obiwan = new Employee(2L, new Name("Obiwan"), 800);
   * Employee luke   = new Employee(3L, new Name("Luke", "Skywalker"), 26);
   * Employee noname = new Employee(4L, null, 50);
   *
   * Employee[] employees = new Employee[] { yoda, luke, obiwan, noname };
   *
   * assertThat(employees).filteredOnNull("name")
   *                      .containsOnly(noname);</code></pre>
   *
   * Nested properties/fields are supported:
   * <pre><code class='java'> // Name is bean class with 'first' and 'last' String properties
   *
   * assertThat(employees).filteredOnNull("name.last")
   *                      .containsOnly(yoda, obiwan, noname);</code></pre>
   *
   * An {@link IntrospectionError} is thrown if the given propertyOrFieldName can't be found in one of the array
   * elements.
   * <p>
   * If you need more complex filter, use {@link #filteredOn(Condition)} and provide a {@link Condition} to specify the
   * filter to apply.
   *
   * @param propertyOrFieldName the name of the property or field to read
   * @return a new assertion object with the filtered array under test
   * @throws IntrospectionError if the given propertyOrFieldName can't be found in one of the array elements.
   */
  @CheckReturnValue
  public SELF filteredOnNull(String propertyOrFieldName) {
    // need to cast nulll to Object otherwise it calls :
    // filteredOn(String propertyOrFieldName, FilterOperation<?> filterOperation)
    return filteredOn(propertyOrFieldName, (Object) null);
  }

  /**
   * Filter the array under test keeping only elements having a property or field matching the filter expressed with
   * the {@link FilterOperator}, the property/field is specified by {@code propertyOrFieldName} parameter.
   * <p>
   * The existing filters are :
   * <ul>
   * <li> {@link Assertions#not(Object) not(Object)}</li>
   * <li> {@link Assertions#in(Object...) in(Object...)}</li>
   * <li> {@link Assertions#notIn(Object...) notIn(Object...)}</li>
   * </ul>
   * <p>
   * Whatever filter is applied, it first tries to get the value from a property (named {@code propertyOrFieldName}), if
   * no such property exists it tries to read the value from a field. Reading private fields is supported by default,
   * this can be globally disabled by calling {@link Assertions#setAllowExtractingPrivateFields(boolean)
   * Assertions.setAllowExtractingPrivateFields(false)}.
   * <p>
   * When reading <b>nested</b> property/field, if an intermediate value is null the whole nested property/field is
   * considered to be null, thus reading "address.street.name" value will return null if "street" value is null.
   * <p>
   *
   * As an example, let's check stuff on some special employees :
   * <pre><code class='java'> Employee yoda   = new Employee(1L, new Name("Yoda"), 800);
   * Employee obiwan = new Employee(2L, new Name("Obiwan"), 800);
   * Employee luke   = new Employee(3L, new Name("Luke", "Skywalker"), 26);
   *
   * Employee[] employees = new Employee[] { yoda, luke, obiwan, noname };
   *
   * // 'not' filter is statically imported from Assertions.not
   * assertThat(employees).filteredOn("age", not(800))
   *                      .containsOnly(luke);
   *
   * // 'in' filter is statically imported from Assertions.in
   * // Name is bean class with 'first' and 'last' String properties
   * assertThat(employees).filteredOn("name.first", in("Yoda", "Luke"))
   *                      .containsOnly(yoda, luke);
   *
   * // 'notIn' filter is statically imported from Assertions.notIn
   * assertThat(employees).filteredOn("name.first", notIn("Yoda", "Luke"))
   *                      .containsOnly(obiwan);</code></pre>
   *
   * An {@link IntrospectionError} is thrown if the given propertyOrFieldName can't be found in one of the array
   * elements.
   * <p>
   * Note that combining filter operators is not supported, thus the following code is not correct:
   * <pre><code class='java'> // Combining filter operators like not(in(800)) is NOT supported
   * // -&gt; throws UnsupportedOperationException
   * assertThat(employees).filteredOn("age", not(in(800)))
   *                      .contains(luke);</code></pre>
   * <p>
   * You can chain filters:
   * <pre><code class='java'> // fellowshipOfTheRing is an array of TolkienCharacter having race and name fields
   * // 'not' filter is statically imported from Assertions.not
   *
   * assertThat(fellowshipOfTheRing).filteredOn("race.name", "Man")
   *                                .filteredOn("name", not("Boromir"))
   *                                .containsOnly(aragorn);</code></pre>
   *
   * If you need more complex filter, use {@link #filteredOn(Condition)} and provide a {@link Condition} to specify the
   * filter to apply.
   *
   * @param propertyOrFieldName the name of the property or field to read
   * @param filterOperator the filter operator to apply
   * @return a new assertion object with the filtered array under test
   * @throws IllegalArgumentException if the given propertyOrFieldName is {@code null} or empty.
   */
  @SuppressWarnings("unchecked")
  @CheckReturnValue
  public SELF filteredOn(String propertyOrFieldName, FilterOperator<?> filterOperator) {
    checkNotNull(filterOperator);
    Filters<? extends ELEMENT> filter = filter(actual).with(propertyOrFieldName);
    filterOperator.applyOn(filter);
    return (SELF) new ObjectArrayAssert<>(toArray(filter.get()));
  }

  /**
   * Filter the array under test keeping only elements matching the given {@link Condition}.
   * <p>
   * Let's check old employees whose age &gt; 100:
   * <pre><code class='java'> Employee yoda   = new Employee(1L, new Name("Yoda"), 800);
   * Employee obiwan = new Employee(2L, new Name("Obiwan"), 800);
   * Employee luke   = new Employee(3L, new Name("Luke", "Skywalker"), 26);
   * Employee noname = new Employee(4L, null, 50);
   *
   * Employee[] employees = new Employee[] { yoda, luke, obiwan, noname };
   *
   * // old employee condition, "old employees" describes the condition in error message
   * // you just have to implement 'matches' method
   * Condition&lt;Employee&gt; oldEmployees = new Condition&lt;Employee&gt;("old employees") {
   *       {@literal @}Override
   *       public boolean matches(Employee employee) {
   *         return employee.getAge() &gt; 100;
   *       }
   *     };
   *   }
   * assertThat(employees).filteredOn(oldEmployees)
   *                      .containsOnly(yoda, obiwan);</code></pre>
   *
   * You can combine {@link Condition} with condition operator like {@link Not}:
   * <pre><code class='java'> // 'not' filter is statically imported from Assertions.not
   * assertThat(employees).filteredOn(not(oldEmployees))
   *                      .contains(luke, noname);</code></pre>
   *
   * @param condition the filter condition / predicate
   * @return a new assertion object with the filtered array under test
   * @throws IllegalArgumentException if the given condition is {@code null}.
   */
  @SuppressWarnings("unchecked")
  @CheckReturnValue
  public SELF filteredOn(Condition<? super ELEMENT> condition) {
    Iterable<? extends ELEMENT> filteredIterable = filter(actual).being(condition).get();
    return (SELF) new ObjectArrayAssert<>(toArray(filteredIterable));
  }

  /**
   * Filter the iterable under test keeping only elements matching the given {@link Predicate}.
   * <p>
   * Example : check old employees whose age > 100:
   *
   * <pre><code class='java'> Employee yoda   = new Employee(1L, new Name("Yoda"), 800);
   * Employee obiwan = new Employee(2L, new Name("Obiwan"), 800);
   * Employee luke   = new Employee(3L, new Name("Luke", "Skywalker"), 26);
   *
   * Employee[] employees = new Employee[] { yoda, luke, obiwan };
   *
   * assertThat(employees).filteredOn(employee -> employee.getAge() > 100)
   *                      .containsOnly(yoda, obiwan);</code></pre>
   *
   * @param predicate the filter predicate
   * @return a new assertion object with the filtered array under test
   * @throws IllegalArgumentException if the given predicate is {@code null}.
   */
  @SuppressWarnings("unchecked")
  public SELF filteredOn(Predicate<? super ELEMENT> predicate) {
    checkArgument(predicate != null, "The filter predicate should not be null");
    return (SELF) new ObjectArrayAssert<>(stream(actual).filter(predicate).toArray());
  }

  /**
   * Verifies that all elements match the given {@link Predicate}.
   * <p>
   * Example :
   * <pre><code class='java'> String[] abc  = new String[] {"a", "b", "c"};
   * String[] abcc  = new String[] {"a", "b", "cc"};
   *
   * // assertion will pass
   * assertThat(abc).allMatch(s -&gt; s.length() == 1);
   *
   * // assertion will fail
   * assertThat(abcc).allMatch(s -&gt; s.length() == 1);</code></pre>
   *
   * Note that you can achieve the same result with {@link #are(Condition) are(Condition)} or {@link #have(Condition) have(Condition)}.
   *
   * @param predicate the given {@link Predicate}.
   * @return {@code this} object.
   * @throws NullPointerException if the given predicate is {@code null}.
   * @throws AssertionError if an element cannot be cast to T.
   * @throws AssertionError if one or more elements don't satisfy the given predicate.
   */
  @Override
  public SELF allMatch(Predicate<? super ELEMENT> predicate) {
    iterables.assertAllMatch(info, newArrayList(actual), predicate, PredicateDescription.GIVEN);
    return myself;
  }

  /**
   * {@inheritDoc}
   */
  @Override
  public SELF allMatch(Predicate<? super ELEMENT> predicate, String predicateDescription) {
    iterables.assertAllMatch(info, newArrayList(actual), predicate, new PredicateDescription(predicateDescription));
    return myself;
  }

  /**
   * {@inheritDoc}
   */
  @Override
  public SELF allSatisfy(Consumer<? super ELEMENT> requirements) {
    iterables.assertAllSatisfy(info, newArrayList(actual), requirements);
    return myself;
  }

  /**
   * {@inheritDoc}
   */
  @Override
  public SELF anySatisfy(Consumer<? super ELEMENT> requirements) {
    iterables.assertAnySatisfy(info, newArrayList(actual), requirements);
    return myself;
  }

  /**
   * Verifies that the actual array contains at least one of the given values.
   * <p>
   * Example :
   * <pre><code class='java'> String[] abc = {"a", "b", "c"};
   *
   * // assertions will pass
   * assertThat(abc).containsAnyOf("b")
   *                .containsAnyOf("b", "c")
   *                .containsAnyOf("a", "b", "c")
   *                .containsAnyOf("a", "b", "c", "d")
   *                .containsAnyOf("e", "f", "g", "b");
   *
   * // assertions will fail
   * assertThat(abc).containsAnyOf("d");
   * assertThat(abc).containsAnyOf("d", "e", "f", "g");</code></pre>
   *
   * @param values the values whose at least one which is expected to be in the array under test.
   * @return {@code this} assertion object.
   * @throws NullPointerException if the array of values is {@code null}.
   * @throws IllegalArgumentException if the array of values is empty and the array under test is not empty.
   * @throws AssertionError if the array under test is {@code null}.
   * @throws AssertionError if the array under test does not contain any of the given {@code values}.
   * @since 2.9.0 / 3.9.0
   */
  @Override
  public SELF containsAnyOf(@SuppressWarnings("unchecked") ELEMENT... values) {
    arrays.assertContainsAnyOf(info, actual, values);
    return myself;
  }

  /**
   * Verifies that the actual array contains at least one of the given {@link Iterable} elements.
   * <p>
   * Example :
   * <pre><code class='java'> String[] abc = {"a", "b", "c"};
   *
   * // assertions will pass
   * assertThat(abc).containsAnyElementsOf(Arrays.asList("b"))
   *                .containsAnyElementsOf(Arrays.asList("b", "c"))
   *                .containsAnyElementsOf(Arrays.asList("a", "b", "c"))
   *                .containsAnyElementsOf(Arrays.asList("a", "b", "c", "d"))
   *                .containsAnyElementsOf(Arrays.asList("e", "f", "g", "b"));
   *
   * // assertions will fail
   * assertThat(abc).containsAnyElementsOf(Arrays.asList("d"));
   * assertThat(abc).containsAnyElementsOf(Arrays.asList("d", "e", "f", "g"));</code></pre>
   *
   * @param iterable the iterable whose at least one element is expected to be in the array under test.
   * @return {@code this} assertion object.
   * @throws NullPointerException if the iterable of expected values is {@code null}.
   * @throws IllegalArgumentException if the iterable of expected values is empty and the array under test is not empty.
   * @throws AssertionError if the array under test is {@code null}.
   * @throws AssertionError if the array under test does not contain any of elements from the given {@code Iterable}.
   * @since 2.9.0 / 3.9.0
   */
  @Override
  public SELF containsAnyElementsOf(Iterable<ELEMENT> iterable) {
    return containsAnyOf(toArray(iterable));
  }
}<|MERGE_RESOLUTION|>--- conflicted
+++ resolved
@@ -285,7 +285,31 @@
   }
 
   /**
-<<<<<<< HEAD
+   * Verifies that the actual array contains only null elements.
+   * <p>
+   * Example :
+   * <pre><code class='java'> Person[] persons1 = {null, null, null};
+   * Person[] persons2 = {null, null, person};
+   *
+   * // assertion will pass
+   * assertThat(persons1).containsOnlyNulls();
+   *
+   * // assertions will fail
+   * assertThat(persons2).containsOnlyNulls();
+   * assertThat(new Person[0]).containsOnlyNulls();</code></pre>
+   *
+   * @return {@code this} assertion object.
+   * @throws AssertionError if the actual array is {@code null}.
+   * @throws AssertionError if the actual array is empty or contains a non null element
+   * @since 2.9.0 / 3.9.0
+   */
+  @Override
+  public SELF containsOnlyNulls() {
+    arrays.assertContainsOnlyNulls(info, actual);
+    return myself;
+  }
+
+  /**
    * Verifies that the unique element of the array satifies the given assertions expressed as a {@link Consumer},
    * if it does not, only the first error is reported, use {@link SoftAssertions} to get all the errors.
    * <p>
@@ -338,30 +362,6 @@
   public void hasOnlyOneElementSatisfying(Consumer<ELEMENT> elementAssertions) {
     arrays.assertHasSize(info, actual, 1);
     elementAssertions.accept(actual[0]);
-=======
-   * Verifies that the actual array contains only null elements.
-   * <p>
-   * Example :
-   * <pre><code class='java'> Person[] persons1 = {null, null, null};
-   * Person[] persons2 = {null, null, person};
-   *
-   * // assertion will pass
-   * assertThat(persons1).containsOnlyNulls();
-   *
-   * // assertions will fail
-   * assertThat(persons2).containsOnlyNulls();
-   * assertThat(new Person[0]).containsOnlyNulls();</code></pre>
-   *
-   * @return {@code this} assertion object.
-   * @throws AssertionError if the actual array is {@code null}.
-   * @throws AssertionError if the actual array is empty or contains a non null element
-   * @since 2.9.0 / 3.9.0
-   */
-  @Override
-  public SELF containsOnlyNulls() {
-    arrays.assertContainsOnlyNulls(info, actual);
-    return myself;
->>>>>>> a6165671
   }
 
   /**
