--- conflicted
+++ resolved
@@ -52,12 +52,10 @@
 import org.assertj.core.internal.Objects;
 import org.assertj.core.internal.OnFieldsComparator;
 import org.assertj.core.internal.RecursiveFieldByFieldComparator;
-<<<<<<< HEAD
+
 import org.assertj.core.internal.TypeComparators;
 import org.assertj.core.presentation.PredicateDescription;
-=======
 import org.assertj.core.util.CheckReturnValue;
->>>>>>> ff53cee0
 import org.assertj.core.util.IterableUtil;
 import org.assertj.core.util.VisibleForTesting;
 import org.assertj.core.util.introspection.IntrospectionError;
@@ -1180,11 +1178,8 @@
    * @throws NullPointerException if the given comparator is {@code null}.
    * @return {@code this} assertion object.
    */
-<<<<<<< HEAD
-  @Override
-=======
+  @Override
   @CheckReturnValue
->>>>>>> ff53cee0
   public SELF usingElementComparator(Comparator<? super ELEMENT> elementComparator) {
     this.arrays = new ObjectArrays(new ComparatorBasedComparisonStrategy(elementComparator));
     // to have the same semantics on base assertions like isEqualTo, we need to use an iterable comparator comparing
