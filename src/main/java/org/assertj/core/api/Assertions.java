--- conflicted
+++ resolved
@@ -1993,20 +1993,6 @@
    * }
    *
    * Assertions.useRepresentation(new CustomRepresentation());
-<<<<<<< HEAD
-   * Example example = new Example();
-   * // this assertion fails with error : "expected:<[null]> but was:<[Example]>"
-   * assertThat(example).isNull(); // example is not null !
-   *
-   * // this one fails ...
-   * assertThat("foo").startsWith("bar");
-   * // ... with error :
-   * Expecting:
-   *  <$foo$>
-   * to start with:
-   *  <$bar$></code></pre>
-   *
-=======
    * 
    * // this assertion fails ...  
    * assertThat(new Example()).isNull();
@@ -2021,7 +2007,6 @@
    * // to start with:
    * //   <$bar$></code></pre>
    *  
->>>>>>> ab9c813a
    * @since 2.5.0 / 3.5.0
    */
   public static void useRepresentation(Representation customRepresentation) {
