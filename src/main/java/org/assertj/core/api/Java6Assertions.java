--- conflicted
+++ resolved
@@ -1042,15 +1042,9 @@
    * <p>
    * Java 8 example:
    * <pre><code class='java'> {@literal @}Test
-<<<<<<< HEAD
-   * public void testException() {
-   *   // when
-   *   Throwable thrown = catchThrowable(() -> { throw new Exception("boom!"); });
-=======
    *  public void testException() {
    *    // when
    *    Throwable thrown = catchThrowable(() -&gt; { throw new Exception("boom!"); });
->>>>>>> 3304b3fa
    *
    *   // then
    *   assertThat(thrown).isInstanceOf(Exception.class)
