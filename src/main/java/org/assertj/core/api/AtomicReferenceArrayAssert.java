/**
 * Licensed under the Apache License, Version 2.0 (the "License"); you may not use this file except in compliance with
 * the License. You may obtain a copy of the License at
 *
 * http://www.apache.org/licenses/LICENSE-2.0
 *
 * Unless required by applicable law or agreed to in writing, software distributed under the License is distributed on
 * an "AS IS" BASIS, WITHOUT WARRANTIES OR CONDITIONS OF ANY KIND, either express or implied. See the License for the
 * specific language governing permissions and limitations under the License.
 *
 * Copyright 2012-2017 the original author or authors.
 */
package org.assertj.core.api;

import static org.assertj.core.api.filter.Filters.filter;
import static org.assertj.core.description.Description.mostRelevantDescription;
import static org.assertj.core.extractor.Extractors.byName;
import static org.assertj.core.extractor.Extractors.extractedDescriptionOf;
import static org.assertj.core.extractor.Extractors.extractedDescriptionOfMethod;
import static org.assertj.core.extractor.Extractors.resultOf;
import static org.assertj.core.internal.CommonValidations.checkSequenceIsNotNull;
import static org.assertj.core.internal.CommonValidations.checkSubsequenceIsNotNull;
import static org.assertj.core.util.Arrays.array;
import static org.assertj.core.util.Arrays.isArray;
import static org.assertj.core.util.IterableUtil.toArray;
import static org.assertj.core.util.Lists.newArrayList;
import static org.assertj.core.util.Preconditions.checkNotNull;

import java.lang.reflect.Array;
import java.util.Arrays;
import java.util.Collection;
import java.util.Comparator;
import java.util.HashMap;
import java.util.HashSet;
import java.util.List;
import java.util.Map;
import java.util.concurrent.atomic.AtomicReferenceArray;
import java.util.function.Consumer;
import java.util.function.Predicate;

import org.assertj.core.api.filter.FilterOperator;
import org.assertj.core.api.filter.Filters;
import org.assertj.core.api.iterable.Extractor;
import org.assertj.core.api.iterable.ThrowingExtractor;
import org.assertj.core.condition.Not;
import org.assertj.core.data.Index;
import org.assertj.core.description.Description;
import org.assertj.core.groups.FieldsOrPropertiesExtractor;
import org.assertj.core.groups.Tuple;
import org.assertj.core.internal.AtomicReferenceArrayElementComparisonStrategy;
import org.assertj.core.internal.CommonErrors;
import org.assertj.core.internal.ComparatorBasedComparisonStrategy;
import org.assertj.core.internal.FieldByFieldComparator;
import org.assertj.core.internal.IgnoringFieldsComparator;
import org.assertj.core.internal.Iterables;
import org.assertj.core.internal.ObjectArrays;
import org.assertj.core.internal.Objects;
import org.assertj.core.internal.OnFieldsComparator;
import org.assertj.core.internal.RecursiveFieldByFieldComparator;
import org.assertj.core.internal.TypeComparators;
import org.assertj.core.presentation.PredicateDescription;
import org.assertj.core.util.CheckReturnValue;
import org.assertj.core.util.IterableUtil;
import org.assertj.core.util.VisibleForTesting;
import org.assertj.core.util.introspection.IntrospectionError;

public class AtomicReferenceArrayAssert<T>
    extends AbstractAssert<AtomicReferenceArrayAssert<T>, AtomicReferenceArray<T>>
    implements IndexedObjectEnumerableAssert<AtomicReferenceArrayAssert<T>, T>,
    ArraySortedAssert<AtomicReferenceArrayAssert<T>, T> {

  private T[] array;
  @VisibleForTesting
  ObjectArrays arrays = ObjectArrays.instance();
  @VisibleForTesting
  Iterables iterables = Iterables.instance();

  private Map<String, Comparator<?>> comparatorsForElementPropertyOrFieldNames = new HashMap<>();
  private TypeComparators comparatorsForElementPropertyOrFieldTypes = new TypeComparators();

  public AtomicReferenceArrayAssert(AtomicReferenceArray<T> actual) {
    super(actual, AtomicReferenceArrayAssert.class);
    array = array(actual);
  }

  @Override
  @CheckReturnValue
  public AtomicReferenceArrayAssert<T> as(Description description) {
    return super.as(description);
  }

  @Override
  @CheckReturnValue
  public AtomicReferenceArrayAssert<T> as(String description, Object... args) {
    return super.as(description, args);
  }

  /**
   * Verifies that the AtomicReferenceArray is {@code null} or empty.
   * <p>
   * Example:
   * <pre><code class='java'> // assertions will pass
   * assertThat(new AtomicReferenceArray&lt;&gt;(new String[0])).isNullOrEmpty();
   * AtomicReferenceArray array = null;
   * assertThat(array).isNullOrEmpty();
   * 
   * // assertion will fail
   * assertThat(new AtomicReferenceArray&lt;&gt;(new String[] {"a", "b", "c"})).isNullOrEmpty();</code></pre>
   *
   * @throws AssertionError if the AtomicReferenceArray is not {@code null} or not empty.
   * @since 2.7.0 / 3.7.0
   */
  @Override
  public void isNullOrEmpty() {
    if (actual == null) return;
    isEmpty();
  }

  /**
   * Verifies that the AtomicReferenceArray is empty.
   * <p>
   * Example:
   * <pre><code class='java'> // assertion will pass
   * assertThat(new AtomicReferenceArray&lt;&gt;(new String[0])).isEmpty();
   * 
   * // assertion will fail
   * assertThat(new AtomicReferenceArray&lt;&gt;(new String[]{"a", "b", "c"})).isEmpty();</code></pre>
   *
   * @throws AssertionError if the AtomicReferenceArray is not empty.
   * @since 2.7.0 / 3.7.0
   */
  @Override
  public void isEmpty() {
    arrays.assertEmpty(info, array);
  }

  /**
   * Verifies that the AtomicReferenceArray is not empty.
   * <p>
   * Example:
   * <pre><code class='java'> // assertion will pass
   * assertThat(new AtomicReferenceArray&lt;&gt;(new String[]{"a", "b", "c"})).isNotEmpty();
   * 
   * // assertion will fail
   * assertThat(new AtomicReferenceArray&lt;&gt;(new String[0])).isNotEmpty();</code></pre>
   *
   * @return {@code this} assertion object.
   * @throws AssertionError if the AtomicReferenceArray is empty.
   * @since 2.7.0 / 3.7.0
   */
  @Override
  public AtomicReferenceArrayAssert<T> isNotEmpty() {
    arrays.assertNotEmpty(info, array);
    return myself;
  }

  /**
   * Verifies that the AtomicReferenceArray has the given array.
   * <p>
   * Example:
   * <pre><code class='java'> AtomicReferenceArray&lt;String&gt; atomicArray = new AtomicReferenceArray&lt;&gt;(new String[]{"a", "b", "c"});
   * 
   * // assertion will pass
   * assertThat(atomicArray).hasArray(new String[]{"a", "b", "c"});
   * 
   * // assertion will fail
   * assertThat(atomicArray).hasArray(new String[]{"a", "b", "c", "d"});</code></pre>
   *
   * @param expected the array expected to be in the actual AtomicReferenceArray.
   * @return {@code this} assertion object.
   * @throws AssertionError if the AtomicReferenceArray does not have the given array.
   * @since 2.7.0 / 3.7.0
   */
  public AtomicReferenceArrayAssert<T> hasArray(T[] expected) {
    arrays.assertContainsExactly(info, array, expected);
    return myself;
  }

  /**
   * Verifies that the number of values in the AtomicReferenceArray is equal to the given one.
   * <p>
   * Example:
   * <pre><code class='java'> AtomicReferenceArray&lt;String&gt; atomicArray = new AtomicReferenceArray&lt;&gt;(new String[]{"a", "b", "c"});
   * 
   * assertThat(atomicArray).hasSize(3);
   * 
   * // assertion will fail
   * assertThat(atomicArray).hasSize(1);</code></pre>
   *
   * @param expected the expected number of values in the actual AtomicReferenceArray.
   * @return {@code this} assertion object.
   * @throws AssertionError if the number of values of the AtomicReferenceArray is not equal to the given one.
   * @since 2.7.0 / 3.7.0
   */
  @Override
  public AtomicReferenceArrayAssert<T> hasSize(int expected) {
    arrays.assertHasSize(info, array, expected);
    return myself;
  }

  /**
   * Verifies that the actual AtomicReferenceArray has the same size as the given array.
   * <p>
   * Parameter is declared as Object to accept both {@code Object[]} and primitive arrays (e.g. {@code int[]}).
   * <p>
   * Example:
   * <pre><code class='java'> AtomicReferenceArray&lt;String&gt; abc = new AtomicReferenceArray&lt;&gt;(new String[]{"a", "b", "c"});
   * int[] fourFiveSix = {4, 5, 6};
   * int[] sevenEight = {7, 8};
   *
   * // assertion will pass
   * assertThat(abc).hasSameSizeAs(fourFiveSix);
   *
   * // assertion will fail
   * assertThat(abc).hasSameSizeAs(sevenEight);</code></pre>
   *
   * @param other the array to compare size with actual AtomicReferenceArray.
   * @return {@code this} assertion object.
   * @throws AssertionError if the actual AtomicReferenceArray is {@code null}.
   * @throws AssertionError if the array parameter is {@code null} or is not a true array.
   * @throws AssertionError if actual AtomicReferenceArray and given array don't have the same size.
   * @since 2.7.0 / 3.7.0
   */
  @Override
  public AtomicReferenceArrayAssert<T> hasSameSizeAs(Object other) {
    arrays.assertHasSameSizeAs(info, array, other);
    return myself;
  }

  /**
   * Verifies that the actual AtomicReferenceArray has the same size as the given {@link Iterable}.
   * <p>
   * Example:
   * <pre><code class='java'> AtomicReferenceArray&lt;String&gt; abc = new AtomicReferenceArray&lt;&gt;(new String[]{"a", "b", "c"});
   * Iterable&lt;Ring&gt; elvesRings = newArrayList(vilya, nenya, narya);
   *
   * // assertion will pass
   * assertThat(abc).hasSameSizeAs(elvesRings);
   * 
   * // assertion will fail
   * assertThat(abc).hasSameSizeAs(Arrays.asList("a", "b"));</code></pre>
   *
   * @param other the {@code Iterable} to compare size with actual AtomicReferenceArray.
   * @return {@code this} assertion object.
   * @throws AssertionError if the actual AtomicReferenceArray is {@code null}.
   * @throws AssertionError if the other {@code Iterable} is {@code null}.
   * @throws AssertionError if actual AtomicReferenceArray and given {@code Iterable} don't have the same size.
   * @since 2.7.0 / 3.7.0
   */
  @Override
  public AtomicReferenceArrayAssert<T> hasSameSizeAs(Iterable<?> other) {
    arrays.assertHasSameSizeAs(info, array, other);
    return myself;
  }

  /**
   * Verifies that the actual AtomicReferenceArray contains the given values, in any order.
   * <p>
   * Example :
   * <pre><code class='java'> AtomicReferenceArray&lt;String&gt; abc = new AtomicReferenceArray&lt;&gt;(new String[]{"a", "b", "c"});
   *
   * // assertions will pass
   * assertThat(abc).contains("b", "a")
   *                .contains("b", "a", "b");
   *
   * // assertions will fail
   * assertThat(abc).contains("d");
   * assertThat(abc).contains("c", "d");</code></pre>
   *
   * @param values the given values.
   * @return {@code this} assertion object.
   * @throws NullPointerException if the given argument is {@code null}.
   * @throws IllegalArgumentException if the given argument is an empty array.
   * @throws AssertionError if the actual AtomicReferenceArray is {@code null}.
   * @throws AssertionError if the actual AtomicReferenceArray does not contain the given values.
   * @since 2.7.0 / 3.7.0
   */
  @Override
  public AtomicReferenceArrayAssert<T> contains(@SuppressWarnings("unchecked") T... values) {
    arrays.assertContains(info, array, values);
    return myself;
  }

  /**
   * Verifies that the actual AtomicReferenceArray contains only the given values and nothing else, <b>in any order</b>.
   * <p>
   * Example :
   * <pre><code class='java'> AtomicReferenceArray&lt;String&gt; abc = new AtomicReferenceArray&lt;&gt;(new String[]{"a", "b", "c"});
   *
   * // assertions will pass
   * assertThat(abc).containsOnly("c", "b", "a")
   *                .containsOnly("a", "a", "b", "c", "c");
   *
   * // assertion will fail because "c" is missing
   * assertThat(abc).containsOnly("a", "b");</code></pre>
   *
   * @param values the given values.
   * @return {@code this} assertion object.
   * @throws NullPointerException if the given argument is {@code null}.
   * @throws IllegalArgumentException if the given argument is an empty array.
   * @throws AssertionError if the actual AtomicReferenceArray is {@code null}.
   * @throws AssertionError if the actual AtomicReferenceArray does not contain the given values, i.e. the actual AtomicReferenceArray contains some
   *           or none of the given values, or the actual AtomicReferenceArray contains more values than the given ones.
   * @since 2.7.0 / 3.7.0
   */
  @Override
  public AtomicReferenceArrayAssert<T> containsOnly(@SuppressWarnings("unchecked") T... values) {
    arrays.assertContainsOnly(info, array, values);
    return myself;
  }

  /**
   * Same semantic as {@link #containsOnly(Object[])} : verifies that actual contains all elements of the given
   * {@code Iterable} and nothing else, <b>in any order</b>.
   * <p>
   * Example :
   * <pre><code class='java'> AtomicReferenceArray&lt;Ring&gt; rings = new AtomicReferenceArray&lt;&gt;(new Ring[]{nenya, vilya});
   *
   * // assertions will pass
   * assertThat(rings).containsOnlyElementsOf(newArrayList(nenya, vilya))
   *                  .containsOnlyElementsOf(newArrayList(nenya, nenya, vilya, vilya));
   *
   * // assertion will fail as actual does not contain narya
   * assertThat(rings).containsOnlyElementsOf(newArrayList(nenya, vilya, narya));
   * // assertion will fail as actual contains nenya
   * assertThat(rings).containsOnlyElementsOf(newArrayList(vilya));</code></pre>
   *
   * @param iterable the given {@code Iterable} we will get elements from.
   * @since 2.7.0 / 3.7.0
   */
  @Override
  public AtomicReferenceArrayAssert<T> containsOnlyElementsOf(Iterable<? extends T> iterable) {
    return containsOnly(toArray(iterable));
  }

  /**
   * An alias of {@link #containsOnlyElementsOf(Iterable)} : verifies that actual contains all elements of the
   * given {@code Iterable} and nothing else, <b>in any order</b>.
   * <p>
   * Example:
   * <pre><code class='java'> AtomicReferenceArray&lt;Ring&gt; elvesRings = new AtomicReferenceArray&lt;&gt;(new Ring[]{vilya, nenya, narya});
   *
   * // assertions will pass:
   * assertThat(elvesRings).hasSameElementsAs(newArrayList(nenya, narya, vilya))
   *                       .hasSameElementsAs(newArrayList(nenya, narya, vilya, nenya));
   *
   * // assertions will fail:
   * assertThat(elvesRings).hasSameElementsAs(newArrayList(nenya, narya));
   * assertThat(elvesRings).hasSameElementsAs(newArrayList(nenya, narya, vilya, oneRing));</code></pre>
   *
   * @param iterable the {@code Iterable} whose elements we expect to be present
   * @return this assertion object
   * @throws AssertionError if the actual AtomicReferenceArray is {@code null}
   * @throws NullPointerException if the given {@code Iterable} is {@code null}
   * @throws AssertionError if the actual {@code Iterable} does not have the same elements, in any order, as the given
   *           {@code Iterable}
   * @since 2.7.0 / 3.7.0
   */
  @Override
  public AtomicReferenceArrayAssert<T> hasSameElementsAs(Iterable<? extends T> iterable) {
    return containsOnlyElementsOf(iterable);
  }

  /**
   * Verifies that the actual AtomicReferenceArray contains the given values only once.
   * <p>
   * Examples :
   * <pre><code class='java'> // array is a factory method to create arrays.
   * AtomicReferenceArray&lt;String&gt; got = new AtomicReferenceArray&lt;&gt;(new String[]{&quot;winter&quot;, &quot;is&quot;, &quot;coming&quot;});
   *
   * // assertions will pass
   * assertThat(got).containsOnlyOnce(&quot;winter&quot;)
   *                .containsOnlyOnce(&quot;coming&quot;, &quot;winter&quot;);
   *
   * // assertions will fail
   * AtomicReferenceArray&lt;String&gt; stark= new AtomicReferenceArray&lt;&gt;(new String[]{&quot;Arya&quot;, &quot;Stark&quot;, &quot;daughter&quot;, &quot;of&quot;, &quot;Ned&quot;, &quot;Stark&quot;)});
   * assertThat(got).containsOnlyOnce(&quot;Lannister&quot;);
   * assertThat(stark).containsOnlyOnce(&quot;Stark&quot;);</code></pre>
   *
   * @param values the given values.
   * @return {@code this} assertion object.
   * @throws NullPointerException if the given argument is {@code null}.
   * @throws IllegalArgumentException if the given argument is an empty array.
   * @throws AssertionError if the actual AtomicReferenceArray is {@code null}.
   * @throws AssertionError if the actual AtomicReferenceArray does not contain the given values, i.e. the actual AtomicReferenceArray contains some
   *           or none of the given values, or the actual AtomicReferenceArray contains more than once these values.
   * @since 2.7.0 / 3.7.0
   */
  @Override
  public AtomicReferenceArrayAssert<T> containsOnlyOnce(@SuppressWarnings("unchecked") T... values) {
    arrays.assertContainsOnlyOnce(info, array, values);
    return myself;
  }

  /**
   * Verifies that the actual AtomicReferenceArray contains only the given values and nothing else, <b>in order</b>.<br>
   * <p>
   * Example :
   * <pre><code class='java'> AtomicReferenceArray&lt;Ring&gt; elvesRings = new AtomicReferenceArray&lt;&gt;(new Ring[]{vilya, nenya, narya});
   *
   * // assertion will pass
   * assertThat(elvesRings).containsExactly(vilya, nenya, narya);
   *
   * // assertion will fail as actual and expected order differ
   * assertThat(elvesRings).containsExactly(nenya, vilya, narya);</code></pre>
   *
   * @param values the given values.
   * @return {@code this} assertion object.
   * @throws NullPointerException if the given argument is {@code null}.
   * @throws AssertionError if the actual AtomicReferenceArray is {@code null}.
   * @throws AssertionError if the actual AtomicReferenceArray does not contain the given values with same order, i.e. the actual AtomicReferenceArray
   *           contains some or none of the given values, or the actual AtomicReferenceArray contains more values than the given ones
   *           or values are the same but the order is not.
   * @since 2.7.0 / 3.7.0
   */
  @Override
  public AtomicReferenceArrayAssert<T> containsExactly(@SuppressWarnings("unchecked") T... values) {
    arrays.assertContainsExactly(info, array, values);
    return myself;
  }

  /**
   * Verifies that the actual AtomicReferenceArray contains exactly the given values and nothing else, <b>in any order</b>.<br>
   *
   * <p>
   * Example :
   * <pre><code class='java'> AtomicReferenceArray&lt;Ring&gt; elvesRings = new AtomicReferenceArray&lt;&gt;(new Ring[]{vilya, nenya, narya});
   *
   * // assertion will pass
   * assertThat(elvesRings).containsExactlyInAnyOrder(vilya, vilya, nenya, narya);
   *
   * // assertion will fail as vilya is contained twice in elvesRings.
   * assertThat(elvesRings).containsExactlyInAnyOrder(nenya, vilya, narya);</code></pre>
   *
   * @param values the given values.
   * @return {@code this} assertion object.
   * @throws NullPointerException if the given argument is {@code null}.
   * @throws AssertionError if the actual group is {@code null}.
   * @throws AssertionError if the actual AtomicReferenceArray does not contain the given values, i.e. it
   *           contains some or none of the given values, or more values than the given ones.
   */
  @Override
  public AtomicReferenceArrayAssert<T> containsExactlyInAnyOrder(@SuppressWarnings("unchecked") T... values) {
    arrays.assertContainsExactlyInAnyOrder(info, array, values);
    return myself;
  }

  /**
   * Verifies that the actual AtomicReferenceArray contains exactly the given values and nothing else, <b>in any order</b>.<br>
   *
   * <p>
   * Example :
   * <pre><code class='java'>
   * AtomicReferenceArray&lt;Ring&gt; elvesRings = new AtomicReferenceArray(new Ring[]{vilya, nenya, narya, vilya});
   * AtomicReferenceArray&lt;Ring&gt; elvesRingsSomeMissing = new AtomicReferenceArray(new Ring[]{vilya, nenya, narya});
   * AtomicReferenceArray&lt;Ring&gt; elvesRingsDifferentOrder = new AtomicReferenceArray(new Ring[]{nenya, narya, vilya, vilya});
   *
   * // assertion will pass
   * assertThat(elvesRings).containsExactlyInAnyOrder(elvesRingsDifferentOrder);
   *
   * // assertion will fail as vilya is contained twice in elvesRings.
   * assertThat(elvesRings).containsExactlyInAnyOrder(elvesRingsSomeMissing);</code></pre>
   *
   * @param values the given values.
   * @return {@code this} assertion object.
   * @throws NullPointerException if the given argument is {@code null}.
   * @throws AssertionError if the actual group is {@code null}.
   * @throws AssertionError if the actual group does not contain the given values, i.e. the actual group
   *           contains some or none of the given values, or the actual group contains more values than the given ones.
   * @since 2.9.0 / 3.9.0
   */
  @Override
  public AtomicReferenceArrayAssert<T> containsExactlyInAnyOrderElementsOf(Iterable<? extends T> values) {
    return containsExactlyInAnyOrder(toArray(values));
  }

  /**
   * Same as {@link #containsExactly(Object...)} but handles the {@link Iterable} to array conversion : verifies that
   * actual contains all elements of the given {@code Iterable} and nothing else <b>in the same order</b>.
   * <p>
   * Example :
   * <pre><code class='java'> AtomicReferenceArray&lt;Ring&gt; elvesRings = new AtomicReferenceArray&lt;&gt;(new Ring[]{vilya, nenya, narya});
   *
   * // assertion will pass
   * assertThat(elvesRings).containsExactlyElementsOf(newLinkedList(vilya, nenya, narya));
   *
   * // assertion will fail as actual and expected order differ
   * assertThat(elvesRings).containsExactlyElementsOf(newLinkedList(nenya, vilya, narya));</code></pre>
   *
   * @param iterable the given {@code Iterable} we will get elements from.
   */
  @Override
  public AtomicReferenceArrayAssert<T> containsExactlyElementsOf(Iterable<? extends T> iterable) {
    return containsExactly(toArray(iterable));
  }

  /**
   * Verifies that the actual AtomicReferenceArray contains the given sequence in the correct order and <b>without extra values between the sequence values</b>.
   * <p>
   * Use {@link #containsSubsequence(Object...)} to allow values between the expected sequence values.
   * <p>
   * Example:
   * <pre><code class='java'> AtomicReferenceArray&lt;Ring&gt; elvesRings = new AtomicReferenceArray&lt;&gt;(new Ring[]{vilya, nenya, narya});
   *
   * // assertion will pass
   * assertThat(elvesRings).containsSequence(vilya, nenya)
   *                       .containsSequence(nenya, narya);
   *
   * // assertions will fail, the elements order is correct but there is a value between them (nenya)
   * assertThat(elvesRings).containsSequence(vilya, narya);
   * assertThat(elvesRings).containsSequence(nenya, vilya);</code></pre>
   *
   * @param sequence the sequence of objects to look for.
   * @return this assertion object.
   * @throws AssertionError if the actual AtomicReferenceArray is {@code null}.
   * @throws AssertionError if the given array is {@code null}.
   * @throws AssertionError if the actual AtomicReferenceArray does not contain the given sequence.
   */
  @Override
  public AtomicReferenceArrayAssert<T> containsSequence(@SuppressWarnings("unchecked") T... sequence) {
    arrays.assertContainsSequence(info, array, sequence);
    return myself;
  }

  /**
   * Verifies that the actual AtomicReferenceArray contains the given sequence in the correct order and <b>without extra values between the sequence values</b>.
   * <p>
   * Use {@link #containsSubsequence(Object...)} to allow values between the expected sequence values.
   * <p>
   * Example:
   * <pre><code class='java'> AtomicReferenceArray&lt;Ring&gt; elvesRings = new AtomicReferenceArray&lt;&gt;(new Ring[]{vilya, nenya, narya});
   *
   * // assertion will pass
   * assertThat(elvesRings).containsSequence(newArrayList(vilya, nenya))
   *                       .containsSequence(newArrayList(nenya, narya));
   *
   * // assertions will fail, the elements order is correct but there is a value between them (nenya)
   * assertThat(elvesRings).containsSequence(newArrayList(vilya, narya));
   * assertThat(elvesRings).containsSequence(newArrayList(nenya, vilya));</code></pre>
   *
   * @param sequence the sequence of objects to look for.
   * @return this assertion object.
   * @throws AssertionError if the actual AtomicReferenceArray is {@code null}.
   * @throws AssertionError if the given array is {@code null}.
   * @throws AssertionError if the actual AtomicReferenceArray does not contain the given sequence.
   */
  @Override
  public AtomicReferenceArrayAssert<T> containsSequence(Iterable<? extends T> sequence) {
    checkSequenceIsNotNull(sequence);
    arrays.assertContainsSequence(info, array, toArray(sequence));
    return myself;
  }

  /**
   * Verifies that the actual AtomicReferenceArray contains the given sequence in the given order and <b>without extra values between the sequence values</b>.
   * <p>
   * Use {@link #doesNotContainSubsequence(Object...)} to also ensure the sequence does not exist with values between the expected sequence values.
   * <p>
   * Example:
   * <pre><code class='java'> AtomicReferenceArray&lt;Ring&gt; elvesRings = new AtomicReferenceArray&lt;&gt;(new Ring[]{vilya, nenya, narya});
   *
   * // assertion will pass, the elements order is correct but there is a value between them (nenya)
   * assertThat(elvesRings).containsSequence(vilya, narya);
   * assertThat(elvesRings).containsSequence(nenya, vilya);
   *
   * // assertions will fail
   * assertThat(elvesRings).containsSequence(vilya, nenya);
   * assertThat(elvesRings).containsSequence(nenya, narya);</code></pre>
   *
   * @param sequence the sequence of objects to look for.
   * @return this assertion object.
   * @throws AssertionError if the actual AtomicReferenceArray is {@code null}.
   * @throws AssertionError if the given array is {@code null}.
   * @throws AssertionError if the actual AtomicReferenceArray does not contain the given sequence.
   */
  @Override
  public AtomicReferenceArrayAssert<T> doesNotContainSequence(@SuppressWarnings("unchecked") T... sequence) {
    arrays.assertDoesNotContainSequence(info, array, sequence);
    return myself;
  }

  /**
   * Verifies that the actual AtomicReferenceArray contains the given sequence in the given order and <b>without extra values between the sequence values</b>.
   * <p>
   * Use {@link #doesNotContainSubsequence(Iterable)} to also ensure the sequence does not exist with values between the expected sequence values.
   * <p>
   * Example:
   * <pre><code class='java'> AtomicReferenceArray&lt;Ring&gt; elvesRings = new AtomicReferenceArray&lt;&gt;(new Ring[]{vilya, nenya, narya});
   *
   * // assertion will pass, the elements order is correct but there is a value between them (nenya)
   * assertThat(elvesRings).containsSequence(newArrayList(vilya, narya));
   * assertThat(elvesRings).containsSequence(newArrayList(nenya, vilya));
   *
   * // assertions will fail
   * assertThat(elvesRings).containsSequence(newArrayList(vilya, nenya));
   * assertThat(elvesRings).containsSequence(newArrayList(nenya, narya));</code></pre>
   *
   * @param sequence the sequence of objects to look for.
   * @return this assertion object.
   * @throws AssertionError if the actual AtomicReferenceArray is {@code null}.
   * @throws AssertionError if the given array is {@code null}.
   * @throws AssertionError if the actual AtomicReferenceArray does not contain the given sequence.
   */
  @Override
  public AtomicReferenceArrayAssert<T> doesNotContainSequence(Iterable<? extends T> sequence) {
    checkSequenceIsNotNull(sequence);
    arrays.assertDoesNotContainSequence(info, array, toArray(sequence));
    return myself;
  }

  /**
   * Verifies that the actual AtomicReferenceArray contains the given subsequence in the correct order (possibly with other values between them).
   * <p>
   * Example:
   * <pre><code class='java'> AtomicReferenceArray&lt;Ring&gt; elvesRings = new AtomicReferenceArray&lt;&gt;(new Ring[]{vilya, nenya, narya});
   *
   * // assertions will pass
   * assertThat(elvesRings).containsSubsequence(vilya, nenya)
   *                       .containsSubsequence(vilya, narya);
   *
   * // assertion will fail
   * assertThat(elvesRings).containsSubsequence(nenya, vilya);</code></pre>
   *
   * @param subsequence the subsequence of objects to look for.
   * @return this assertion object.
   * @throws AssertionError if the actual AtomicReferenceArray is {@code null}.
   * @throws AssertionError if the given array is {@code null}.
   * @throws AssertionError if the actual AtomicReferenceArray does not contain the given subsequence.
   */
  @Override
  public AtomicReferenceArrayAssert<T> containsSubsequence(@SuppressWarnings("unchecked") T... subsequence) {
    arrays.assertContainsSubsequence(info, array, subsequence);
    return myself;
  }

  /**
   * Verifies that the actual AtomicReferenceArray contains the given subsequence in the correct order (possibly with other values between them).
   * <p>
   * Example:
   * <pre><code class='java'> AtomicReferenceArray&lt;Ring&gt; elvesRings = new AtomicReferenceArray&lt;&gt;(new Ring[]{vilya, nenya, narya});
   *
   * // assertions will pass
   * assertThat(elvesRings).containsSubsequence(newArrayList(vilya, nenya))
   *                       .containsSubsequence(newArrayList(vilya, narya));
   *
   * // assertion will fail
   * assertThat(elvesRings).containsSubsequence(newArrayList(nenya, vilya));</code></pre>
   *
   * @param subsequence the subsequence of objects to look for.
   * @return this assertion object.
   * @throws AssertionError if the actual AtomicReferenceArray is {@code null}.
   * @throws AssertionError if the given array is {@code null}.
   * @throws AssertionError if the actual AtomicReferenceArray does not contain the given subsequence.
   */
  @Override
  public AtomicReferenceArrayAssert<T> containsSubsequence(Iterable<? extends T> subsequence) {
    checkSubsequenceIsNotNull(subsequence);
    arrays.assertContainsSubsequence(info, array, toArray(subsequence));
    return myself;
  }

  /**
   * Verifies that the actual AtomicReferenceArray does not contain the given subsequence in the correct order (possibly
   * with other values between them).
   * <p>
   * Example:
   * <pre><code class='java'> AtomicReferenceArray&lt;Ring&gt; elvesRings = new AtomicReferenceArray&lt;&gt;(new Ring[]{vilya, nenya, narya});
   *
   * // assertions will pass
   * assertThat(elvesRings).doesNotContainSubsequence(nenya, vilya);
   *
   * // assertion will fail
   * assertThat(elvesRings).doesNotContainSubsequence(vilya, nenya);
   * assertThat(elvesRings).doesNotContainSubsequence(vilya, narya);</code></pre>
   *
   * @param subsequence the subsequence of objects to look for.
   * @return this assertion object.
   * @throws AssertionError if the actual AtomicReferenceArray is {@code null}.
   * @throws AssertionError if the given array is {@code null}.
   * @throws AssertionError if the actual AtomicReferenceArray contains the given subsequence.
   */
  @Override
  public AtomicReferenceArrayAssert<T> doesNotContainSubsequence(@SuppressWarnings("unchecked") T... subsequence) {
    arrays.assertDoesNotContainSubsequence(info, array, subsequence);
    return myself;
  }

  /**
   * Verifies that the actual AtomicReferenceArray does not contain the given subsequence in the correct order (possibly
   * with other values between them).
   * <p>
   * Example:
   * <pre><code class='java'> AtomicReferenceArray&lt;Ring&gt; elvesRings = new AtomicReferenceArray&lt;&gt;(new Ring[]{vilya, nenya, narya});
   *
   * // assertions will pass
   * assertThat(elvesRings).doesNotContainSubsequence(newArrayList(nenya, vilya));
   *
   * // assertion will fail
   * assertThat(elvesRings).doesNotContainSubsequence(newArrayList(vilya, nenya));
   * assertThat(elvesRings).doesNotContainSubsequence(newArrayList(vilya, narya));</code></pre>
   *
   * @param subsequence the subsequence of objects to look for.
   * @return this assertion object.
   * @throws AssertionError if the actual AtomicReferenceArray is {@code null}.
   * @throws AssertionError if the given array is {@code null}.
   * @throws AssertionError if the actual AtomicReferenceArray contains the given subsequence.
   */
  @Override
  public AtomicReferenceArrayAssert<T> doesNotContainSubsequence(Iterable<? extends T> subsequence) {
    checkSubsequenceIsNotNull(subsequence);
    arrays.assertDoesNotContainSubsequence(info, array, toArray(subsequence));
    return myself;
  }

  /**
   * Verifies that the actual AtomicReferenceArray contains the given object at the given index.
   * <p>
   * Example:
   * <pre><code class='java'> AtomicReferenceArray&lt;Ring&gt; elvesRings = new AtomicReferenceArray&lt;&gt;(new Ring[]{vilya, nenya, narya});
   *
   * // assertions will pass
   * assertThat(elvesRings).contains(vilya, atIndex(0))
   *                       .contains(nenya, atIndex(1))
   *                       .contains(narya, atIndex(2));
   *
   * // assertions will fail
   * assertThat(elvesRings).contains(vilya, atIndex(1));
   * assertThat(elvesRings).contains(nenya, atIndex(2));
   * assertThat(elvesRings).contains(narya, atIndex(0));</code></pre>
   *
   * @param value the object to look for.
   * @param index the index where the object should be stored in the actual AtomicReferenceArray.
   * @return this assertion object.
   * @throws AssertionError if the actual AtomicReferenceArray is {@code null} or empty.
   * @throws NullPointerException if the given {@code Index} is {@code null}.
   * @throws IndexOutOfBoundsException if the value of the given {@code Index} is equal to or greater than the size of the actual
   *           AtomicReferenceArray.
   * @throws AssertionError if the actual AtomicReferenceArray does not contain the given object at the given index.
   */
  @Override
  public AtomicReferenceArrayAssert<T> contains(T value, Index index) {
    arrays.assertContains(info, array, value, index);
    return myself;
  }

  /**
   * Verifies that all elements of the actual group are instances of given classes or interfaces.
   * <p>
   * Example :
   * <pre><code class='java'> AtomicReferenceArray&lt;Object&gt; elvesRings = new AtomicReferenceArray&lt;&gt;(new Object[]{"", new StringBuilder()});
   * 
   * // assertions will pass
   * assertThat(objects).hasOnlyElementsOfTypes(CharSequence.class);
   * assertThat(objects).hasOnlyElementsOfTypes(String.class, StringBuilder.class);
   * 
   * // assertions will fail
   * assertThat(objects).hasOnlyElementsOfTypes(Number.class);
   * assertThat(objects).hasOnlyElementsOfTypes(String.class, Number.class);
   * assertThat(objects).hasOnlyElementsOfTypes(String.class);</code></pre>
   * 
   * @param types the expected classes and interfaces
   * @return {@code this} assertion object.
   * @throws NullPointerException if the given argument is {@code null}.
   * @throws AssertionError if the actual group is {@code null}.
   * @throws AssertionError if not all elements of the actual group are instances of one of the given types
   * @since 2.7.0 / 3.7.0
   */
  @Override
  public AtomicReferenceArrayAssert<T> hasOnlyElementsOfTypes(Class<?>... types) {
    arrays.assertHasOnlyElementsOfTypes(info, array, types);
    return myself;
  }

  /**
   * Verifies that the actual AtomicReferenceArray does not contain the given object at the given index.
   * <p>
   * Example:
   * <pre><code class='java'> AtomicReferenceArray&lt;Ring&gt; elvesRings = new AtomicReferenceArray&lt;&gt;(new Ring[]{vilya, nenya, narya});
   *
   * // assertions will pass
   * assertThat(elvesRings).doesNotContain(vilya, atIndex(1))
   *                       .doesNotContain(nenya, atIndex(2))
   *                       .doesNotContain(narya, atIndex(0));
   *
   * // assertions will fail
   * assertThat(elvesRings).doesNotContain(vilya, atIndex(0));
   * assertThat(elvesRings).doesNotContain(nenya, atIndex(1));
   * assertThat(elvesRings).doesNotContain(narya, atIndex(2));</code></pre>
   *
   * @param value the object to look for.
   * @param index the index where the object should not be stored in the actual AtomicReferenceArray.
   * @return this assertion object.
   * @throws AssertionError if the actual AtomicReferenceArray is {@code null}.
   * @throws NullPointerException if the given {@code Index} is {@code null}.
   * @throws AssertionError if the actual AtomicReferenceArray contains the given object at the given index.
   */
  @Override
  public AtomicReferenceArrayAssert<T> doesNotContain(T value, Index index) {
    arrays.assertDoesNotContain(info, array, value, index);
    return myself;
  }

  /**
   * Verifies that the actual AtomicReferenceArray does not contain the given values.
   * <p>
   * Example :
   * <pre><code class='java'> AtomicReferenceArray&lt;String&gt; abc = new AtomicReferenceArray&lt;&gt;(new String[]{"a", "b", "c"});
   *
   * // assertion will pass
   * assertThat(abc).doesNotContain("d", "e");
   *
   * // assertions will fail
   * assertThat(abc).doesNotContain("a");
   * assertThat(abc).doesNotContain("a", "b", "c");
   * assertThat(abc).doesNotContain("a", "x");</code></pre>
   *
   * @param values the given values.
   * @return {@code this} assertion object.
   * @throws NullPointerException if the given argument is {@code null}.
   * @throws IllegalArgumentException if the given argument is an empty array.
   * @throws AssertionError if the actual AtomicReferenceArray is {@code null}.
   * @throws AssertionError if the actual AtomicReferenceArray contains any of the given values.
   */
  @Override
  public AtomicReferenceArrayAssert<T> doesNotContain(@SuppressWarnings("unchecked") T... values) {
    arrays.assertDoesNotContain(info, array, values);
    return myself;
  }

  /**
   * Verifies that the actual AtomicReferenceArray does not contain any elements of the given {@link Iterable} (i.e. none).
   * <p>
   * Example:
   * <pre><code class='java'> AtomicReferenceArray&lt;String&gt; abc = new AtomicReferenceArray&lt;&gt;(new String[]{"a", "b", "c"});
   *
   * // assertion will pass
   * assertThat(actual).doesNotContainAnyElementsOf(newArrayList("d", "e"));
   *
   * // assertions will fail
   * assertThat(actual).doesNotContainAnyElementsOf(newArrayList("a", "b"));
   * assertThat(actual).doesNotContainAnyElementsOf(newArrayList("d", "e", "a"));</code></pre>
   *
   * @param iterable the {@link Iterable} whose elements must not be in the actual AtomicReferenceArray.
   * @return {@code this} assertion object.
   * @throws NullPointerException if the given argument is {@code null}.
   * @throws IllegalArgumentException if the given argument is an empty iterable.
   * @throws AssertionError if the actual AtomicReferenceArray is {@code null}.
   * @throws AssertionError if the actual AtomicReferenceArray contains some elements of the given {@link Iterable}.
   */
  @Override
  public AtomicReferenceArrayAssert<T> doesNotContainAnyElementsOf(Iterable<? extends T> iterable) {
    arrays.assertDoesNotContainAnyElementsOf(info, array, iterable);
    return myself;
  }

  /**
   * Verifies that the actual AtomicReferenceArray does not contain duplicates.
   * <p>
   * Example :
   * <pre><code class='java'> AtomicReferenceArray&lt;String&gt; abc = new AtomicReferenceArray&lt;&gt;(new String[]{"a", "b", "c"});
   * AtomicReferenceArray&lt;String&gt; aaa = new AtomicReferenceArray&lt;&gt;(new String[]{"a", "a", "a"});
   *
   * // assertion will pass
   * assertThat(abc).doesNotHaveDuplicates();
   *
   * // assertion will fail
   * assertThat(aaa).doesNotHaveDuplicates();</code></pre>
   *
   * @return {@code this} assertion object.
   * @throws AssertionError if the actual AtomicReferenceArray is {@code null}.
   * @throws AssertionError if the actual AtomicReferenceArray contains duplicates.
   */
  @Override
  public AtomicReferenceArrayAssert<T> doesNotHaveDuplicates() {
    arrays.assertDoesNotHaveDuplicates(info, array);
    return myself;
  }

  /**
   * Verifies that the actual AtomicReferenceArray starts with the given sequence of objects, without any other objects between them.
   * Similar to <code>{@link #containsSequence(Object...)}</code>, but it also verifies that the first element in the
   * sequence is also the first element of the actual AtomicReferenceArray.
   * <p>
   * Example :
   * <pre><code class='java'> AtomicReferenceArray&lt;String&gt; abc = new AtomicReferenceArray&lt;&gt;(new String[]{"a", "b", "c"});
   *
   * // assertion will pass
   * assertThat(abc).startsWith("a", "b");
   *
   * // assertion will fail
   * assertThat(abc).startsWith("c");</code></pre>
   *
   * @param sequence the sequence of objects to look for.
   * @return this assertion object.
   * @throws NullPointerException if the given argument is {@code null}.
   * @throws IllegalArgumentException if the given argument is an empty array.
   * @throws AssertionError if the actual AtomicReferenceArray is {@code null}.
   * @throws AssertionError if the actual AtomicReferenceArray does not start with the given sequence of objects.
   */
  @Override
  public AtomicReferenceArrayAssert<T> startsWith(@SuppressWarnings("unchecked") T... sequence) {
    arrays.assertStartsWith(info, array, sequence);
    return myself;
  }

  /**
   * Verifies that the actual AtomicReferenceArray ends with the given sequence of objects, without any other objects between them.
   * Similar to <code>{@link #containsSequence(Object...)}</code>, but it also verifies that the last element in the
   * sequence is also last element of the actual AtomicReferenceArray.
   * <p>
   * Example :
   * <pre><code class='java'> AtomicReferenceArray&lt;String&gt; abc = new AtomicReferenceArray&lt;&gt;(new String[]{"a", "b", "c"});
   *
   * // assertion will pass
   * assertThat(abc).endsWith("b", "c");
   *
   * // assertion will fail
   * assertThat(abc).endsWith("a");</code></pre>
   *
   * @param sequence the sequence of objects to look for.
   * @return this assertion object.
   * @throws NullPointerException if the given argument is {@code null}.
   * @throws IllegalArgumentException if the given argument is an empty array.
   * @throws AssertionError if the actual AtomicReferenceArray is {@code null}.
   * @throws AssertionError if the actual AtomicReferenceArray does not end with the given sequence of objects.
   */
  @Override
  public AtomicReferenceArrayAssert<T> endsWith(@SuppressWarnings("unchecked") T... sequence) {
    arrays.assertEndsWith(info, array, sequence);
    return myself;
  }

  /**
   * Verifies that all elements of actual are present in the given {@code Iterable}.
   * <p>
   * Example:
   * <pre><code class='java'> AtomicReferenceArray&lt;Ring&gt; elvesRings = new AtomicReferenceArray&lt;&gt;(new Ring[]{vilya, nenya, narya});
   * List&lt;Ring&gt; ringsOfPower = newArrayList(oneRing, vilya, nenya, narya, dwarfRing, manRing);
   *
   * // assertion will pass:
   * assertThat(elvesRings).isSubsetOf(ringsOfPower);
   *
   * // assertion will fail:
   * assertThat(elvesRings).isSubsetOf(newArrayList(nenya, narya));</code></pre>
   *
   * @param values the {@code Iterable} that should contain all actual elements.
   * @return this assertion object.
   * @throws AssertionError if the actual {@code Iterable} is {@code null}.
   * @throws NullPointerException if the given {@code Iterable} is {@code null}.
   * @throws AssertionError if the actual {@code Iterable} is not subset of set {@code Iterable}.
   */
  @Override
  public AtomicReferenceArrayAssert<T> isSubsetOf(Iterable<? extends T> values) {
    arrays.assertIsSubsetOf(info, array, values);
    return myself;
  }

  /**
   * Verifies that all elements of actual are present in the given values.
   * <p>
   * Example:
   * <pre><code class='java'> AtomicReferenceArray&lt;Ring&gt; elvesRings = new AtomicReferenceArray&lt;&gt;(new Ring[]{vilya, nenya, narya});
   *
   * // assertions will pass:
   * assertThat(elvesRings).isSubsetOf(vilya, nenya, narya)
   *                       .isSubsetOf(vilya, nenya, narya, dwarfRing);
   *
   * // assertions will fail:
   * assertThat(elvesRings).isSubsetOf(vilya, nenya);
   * assertThat(elvesRings).isSubsetOf(vilya, nenya, dwarfRing);</code></pre>
   *
   * @param values the values that should be used for checking the elements of actual.
   * @return this assertion object.
   * @throws AssertionError if the actual {@code Iterable} is {@code null}.
   * @throws AssertionError if the actual {@code Iterable} is not subset of the given values.
   */
  @Override
  public AtomicReferenceArrayAssert<T> isSubsetOf(@SuppressWarnings("unchecked") T... values) {
    arrays.assertIsSubsetOf(info, array, Arrays.asList(values));
    return myself;
  }

  /**
   * Verifies that the actual AtomicReferenceArray contains at least a null element.
   * <p>
   * Example :
   * <pre><code class='java'> AtomicReferenceArray&lt;String&gt; abc = new AtomicReferenceArray&lt;&gt;(new String[]{"a", "b", "c"});
   * AtomicReferenceArray&lt;String&gt; abNull = new AtomicReferenceArray&lt;&gt;(new String[]{"a", "b", null});
   *
   * // assertion will pass
   * assertThat(abNull).containsNull();
   *
   * // assertion will fail
   * assertThat(abc).containsNull();</code></pre>
   *
   * @return {@code this} assertion object.
   * @throws AssertionError if the actual AtomicReferenceArray is {@code null}.
   * @throws AssertionError if the actual AtomicReferenceArray does not contain a null element.
   */
  @Override
  public AtomicReferenceArrayAssert<T> containsNull() {
    arrays.assertContainsNull(info, array);
    return myself;
  }

  /**
   * Verifies that the actual AtomicReferenceArray does not contain null elements.
   * <p>
   * Example :
   * <pre><code class='java'> AtomicReferenceArray&lt;String&gt; abc = new AtomicReferenceArray&lt;&gt;(new String[]{"a", "b", "c"});
   * AtomicReferenceArray&lt;String&gt; abNull = new AtomicReferenceArray&lt;&gt;(new String[]{"a", "b", null});
   *
   * // assertion will pass
   * assertThat(abc).doesNotContainNull();
   *
   * // assertion will fail
   * assertThat(abNull).doesNotContainNull();</code></pre>
   *
   * @return {@code this} assertion object.
   * @throws AssertionError if the actual AtomicReferenceArray is {@code null}.
   * @throws AssertionError if the actual AtomicReferenceArray contains a null element.
   */
  @Override
  public AtomicReferenceArrayAssert<T> doesNotContainNull() {
    arrays.assertDoesNotContainNull(info, array);
    return myself;
  }

  /**
   * Verifies that each element value satisfies the given condition
   * <p>
   * Example :
   * <pre><code class='java'> AtomicReferenceArray&lt;String&gt; abc = new AtomicReferenceArray&lt;&gt;(new String[]{"a", "b", "c"});
   * AtomicReferenceArray&lt;String&gt; abcc = new AtomicReferenceArray&lt;&gt;(new String[]{"a", "b", "cc"});
   *
   * Condition&lt;String&gt; singleCharacterString
   *      = new Condition&lt;&gt;(s -&gt; s.length() == 1, "single character String");
   *
   * // assertion will pass
   * assertThat(abc).are(singleCharacterString);
   *
   * // assertion will fail
   * assertThat(abcc).are(singleCharacterString);</code></pre>
   *
   * @param condition the given condition.
   * @return {@code this} object.
   * @throws NullPointerException if the given condition is {@code null}.
   * @throws AssertionError if an element cannot be cast to T.
   * @throws AssertionError if one or more elements don't satisfy the given condition.
   */
  @Override
  public AtomicReferenceArrayAssert<T> are(Condition<? super T> condition) {
    arrays.assertAre(info, array, condition);
    return myself;
  }

  /**
   * Verifies that each element value does not satisfy the given condition
   * <p>
   * Example :
   * <pre><code class='java'> AtomicReferenceArray&lt;String&gt; abc = new AtomicReferenceArray&lt;&gt;(new String[]{"a", "b", "c"});
   * AtomicReferenceArray&lt;String&gt; abcc = new AtomicReferenceArray&lt;&gt;(new String[]{"a", "b", "cc"});
   *
   * Condition&lt;String&gt; moreThanOneCharacter =
   *     = new Condition&lt;&gt;(s -&gt; s.length() &gt; 1, "more than one character");
   *
   * // assertion will pass
   * assertThat(abc).areNot(moreThanOneCharacter);
   *
   * // assertion will fail
   * assertThat(abcc).areNot(moreThanOneCharacter);</code></pre>
   *
   * @param condition the given condition.
   * @return {@code this} object.
   * @throws NullPointerException if the given condition is {@code null}.
   * @throws AssertionError if an element cannot be cast to T.
   * @throws AssertionError if one or more elements satisfy the given condition.
   */
  @Override
  public AtomicReferenceArrayAssert<T> areNot(Condition<? super T> condition) {
    arrays.assertAreNot(info, array, condition);
    return myself;
  }

  /**
   * Verifies that all elements satisfy the given condition.
   * <p>
   * Example :
   * <pre><code class='java'> AtomicReferenceArray&lt;String&gt; abc = new AtomicReferenceArray&lt;&gt;(new String[]{"a", "b", "c"});
   * AtomicReferenceArray&lt;String&gt; abcc = new AtomicReferenceArray&lt;&gt;(new String[]{"a", "b", "cc"});
   *
   * Condition&lt;String&gt; onlyOneCharacter =
   *     = new Condition&lt;&gt;(s -&gt; s.length() == 1, "only one character");
   *
   * // assertion will pass
   * assertThat(abc).have(onlyOneCharacter);
   *
   * // assertion will fail
   * assertThat(abcc).have(onlyOneCharacter);</code></pre>
   *
   * @param condition the given condition.
   * @return {@code this} object.
   * @throws NullPointerException if the given condition is {@code null}.
   * @throws AssertionError if an element cannot be cast to T.
   * @throws AssertionError if one or more elements do not satisfy the given condition.
   */
  @Override
  public AtomicReferenceArrayAssert<T> have(Condition<? super T> condition) {
    arrays.assertHave(info, array, condition);
    return myself;
  }

  /**
   * Verifies that all elements don't satisfy the given condition.
   * <p>
   * Example :
   * <pre><code class='java'> AtomicReferenceArray&lt;String&gt; abc = new AtomicReferenceArray&lt;&gt;(new String[]{"a", "b", "c"});
   * AtomicReferenceArray&lt;String&gt; abcc = new AtomicReferenceArray&lt;&gt;(new String[]{"a", "b", "cc"});
   *
   * Condition&lt;String&gt; moreThanOneCharacter =
   *     = new Condition&lt;&gt;(s -&gt; s.length() &gt; 1, "more than one character");
   *
   * // assertion will pass
   * assertThat(abc).doNotHave(moreThanOneCharacter);
   *
   * // assertion will fail
   * assertThat(abcc).doNotHave(moreThanOneCharacter);</code></pre>
   *
   * @param condition the given condition.
   * @return {@code this} object.
   * @throws NullPointerException if the given condition is {@code null}.
   * @throws AssertionError if an element cannot be cast to T.
   * @throws AssertionError if one or more elements satisfy the given condition.
   */
  @Override
  public AtomicReferenceArrayAssert<T> doNotHave(Condition<? super T> condition) {
    arrays.assertDoNotHave(info, array, condition);
    return myself;
  }

  /**
   * Verifies that there are <b>at least</b> <i>n</i> elements in the actual AtomicReferenceArray satisfying the given condition.
   * <p>
   * Example :
   * <pre><code class='java'> AtomicReferenceArray&lt;Integer&gt; oneThwoThree = new AtomicReferenceArray&lt;&gt;(new Integer[]{1, 2, 3});
   *
   * Condition&lt;Integer&gt; oddNumber = new Condition&lt;&gt;(value % 2 == 1, "odd number");
   *
   * // assertion will pass
   * oneThwoThree.areAtLeast(2, oddNumber);
   *
   * // assertion will fail
   * oneThwoThree.areAtLeast(3, oddNumber);</code></pre>
   *
   * @param times the minimum number of times the condition should be verified.
   * @param condition the given condition.
   * @return {@code this} object.
   * @throws NullPointerException if the given condition is {@code null}.
   * @throws AssertionError if an element can not be cast to T.
   * @throws AssertionError if the number of elements satisfying the given condition is &lt; n.
   */
  @Override
  public AtomicReferenceArrayAssert<T> areAtLeast(int times, Condition<? super T> condition) {
    arrays.assertAreAtLeast(info, array, times, condition);
    return myself;
  }

  /**
   * Verifies that there is <b>at least <i>one</i></b> element in the actual AtomicReferenceArray satisfying the given condition.
   * <p>
   * This method is an alias for {@code areAtLeast(1, condition)}.
   * <p>
   * Example:
   * <pre><code class='java'> // jedi is a Condition&lt;String&gt;
   * AtomicReferenceArray&lt;String&gt; rebels = new AtomicReferenceArray&lt;&gt;(new String[]{"Luke", "Solo", "Leia"});
   * 
   * assertThat(rebels).areAtLeastOne(jedi);</code></pre>
   *
   * @see #haveAtLeast(int, Condition)
   */
  @Override
  public AtomicReferenceArrayAssert<T> areAtLeastOne(Condition<? super T> condition) {
    areAtLeast(1, condition);
    return myself;
  }

  /**
   * Verifies that there are <b>at most</b> <i>n</i> elements in the actual AtomicReferenceArray satisfying the given condition.
   * <p>
   * Example :
   * <pre><code class='java'> AtomicReferenceArray&lt;Integer&gt; oneThwoThree = new AtomicReferenceArray&lt;&gt;(new Integer[]{1, 2, 3});
   *
   * Condition&lt;Integer&gt; oddNumber = new Condition&lt;&gt;(value % 2 == 1, "odd number");
   *
   * // assertions will pass
   * oneThwoThree.areAtMost(2, oddNumber);
   * oneThwoThree.areAtMost(3, oddNumber);
   *
   * // assertion will fail
   * oneThwoThree.areAtMost(1, oddNumber);</code></pre>
   *
   * @param times the number of times the condition should be at most verified.
   * @param condition the given condition.
   * @return {@code this} object.
   * @throws NullPointerException if the given condition is {@code null}.
   * @throws AssertionError if an element cannot be cast to T.
   * @throws AssertionError if the number of elements satisfying the given condition is &gt; n.
   */
  @Override
  public AtomicReferenceArrayAssert<T> areAtMost(int times, Condition<? super T> condition) {
    arrays.assertAreAtMost(info, array, times, condition);
    return myself;
  }

  /**
   * Verifies that there are <b>exactly</b> <i>n</i> elements in the actual AtomicReferenceArray satisfying the given condition.
   * <p>
   * Example :
   * <pre><code class='java'> AtomicReferenceArray&lt;Integer&gt; oneThwoThree = new AtomicReferenceArray&lt;&gt;(new Integer[]{1, 2, 3});
   *
   * Condition&lt;Integer&gt; oddNumber = new Condition&lt;&gt;(value % 2 == 1, "odd number");
   *
   * // assertion will pass
   * oneThwoThree.areExactly(2, oddNumber);
   *
   * // assertions will fail
   * oneThwoThree.areExactly(1, oddNumber);
   * oneThwoThree.areExactly(3, oddNumber);</code></pre>
   *
   * @param times the exact number of times the condition should be verified.
   * @param condition the given condition.
   * @return {@code this} object.
   * @throws NullPointerException if the given condition is {@code null}.
   * @throws AssertionError if an element cannot be cast to T.
   * @throws AssertionError if the number of elements satisfying the given condition is &ne; n.
   */
  @Override
  public AtomicReferenceArrayAssert<T> areExactly(int times, Condition<? super T> condition) {
    arrays.assertAreExactly(info, array, times, condition);
    return myself;
  }

  /**
   * Verifies that there is <b>at least <i>one</i></b> element in the actual AtomicReferenceArray satisfying the given condition.
   * <p>
   * This method is an alias for {@code haveAtLeast(1, condition)}.
   * <p>
   * Example:
   * <pre><code class='java'> AtomicReferenceArray&lt;BasketBallPlayer&gt; bullsPlayers = new AtomicReferenceArray&lt;&gt;(new BasketBallPlayer[]{butler, rose});
   *
   * // potentialMvp is a Condition&lt;BasketBallPlayer&gt;
   * assertThat(bullsPlayers).haveAtLeastOne(potentialMvp);</code></pre>
   *
   * @see #haveAtLeast(int, Condition)
   */
  @Override
  public AtomicReferenceArrayAssert<T> haveAtLeastOne(Condition<? super T> condition) {
    return haveAtLeast(1, condition);
  }

  /**
   * Verifies that there are <b>at least <i>n</i></b> elements in the actual AtomicReferenceArray satisfying the given condition.
   * <p>
   * Example :
   * <pre><code class='java'> AtomicReferenceArray&lt;Integer&gt; oneThwoThree = new AtomicReferenceArray&lt;&gt;(new Integer[]{1, 2, 3});
   *
   * Condition&lt;Integer&gt; oddNumber = new Condition&lt;&gt;(value % 2 == 1, "odd number");
   *
   * // assertion will pass
   * oneThwoThree.haveAtLeast(2, oddNumber);
   *
   * // assertion will fail
   * oneThwoThree.haveAtLeast(3, oddNumber);</code></pre>
   *
   * This method is an alias for {@link #areAtLeast(int, Condition)}.
   */
  @Override
  public AtomicReferenceArrayAssert<T> haveAtLeast(int times, Condition<? super T> condition) {
    arrays.assertHaveAtLeast(info, array, times, condition);
    return myself;
  }

  /**
   * Verifies that there are <b>at most</b> <i>n</i> elements in the actual AtomicReferenceArray satisfying the given condition.
   * <p>
   * Example :
   * <pre><code class='java'> AtomicReferenceArray&lt;Integer&gt; oneThwoThree = new AtomicReferenceArray&lt;&gt;(new Integer[]{1, 2, 3});
   *
   * Condition&lt;Integer&gt; oddNumber = new Condition&lt;&gt;(value % 2 == 1, "odd number");
   *
   * // assertions will pass
   * oneThwoThree.haveAtMost(2, oddNumber);
   * oneThwoThree.haveAtMost(3, oddNumber);
   *
   * // assertion will fail
   * oneThwoThree.haveAtMost(1, oddNumber);</code></pre>
   *
   * This method is an alias {@link #areAtMost(int, Condition)}.
   */
  @Override
  public AtomicReferenceArrayAssert<T> haveAtMost(int times, Condition<? super T> condition) {
    arrays.assertHaveAtMost(info, array, times, condition);
    return myself;
  }

  /**
   * Verifies that there are <b>exactly</b> <i>n</i> elements in the actual AtomicReferenceArray satisfying the given condition.
   * <p>
   * Example :
   * <pre><code class='java'> AtomicReferenceArray&lt;Integer&gt; oneThwoThree = new AtomicReferenceArray&lt;&gt;(new Integer[]{1, 2, 3});
   *
   * Condition&lt;Integer&gt; oddNumber = new Condition&lt;&gt;(value % 2 == 1, "odd number");
   *
   * // assertion will pass
   * oneThwoThree.haveExactly(2, oddNumber);
   *
   * // assertions will fail
   * oneThwoThree.haveExactly(1, oddNumber);
   * oneThwoThree.haveExactly(3, oddNumber);</code></pre>
   *
   * This method is an alias {@link #areExactly(int, Condition)}.
   */
  @Override
  public AtomicReferenceArrayAssert<T> haveExactly(int times, Condition<? super T> condition) {
    arrays.assertHaveExactly(info, array, times, condition);
    return myself;
  }

  /**
   * Verifies that at least one element in the actual AtomicReferenceArray has the specified type (matching
   * includes subclasses of the given type).
   * <p>
   * Example:
   * <pre><code class='java'> AtomicReferenceArray&lt;Number&gt; numbers = new AtomicReferenceArray&lt;&gt;(new Number[]{ 2, 6L, 8.0 });
   * 
   * // successful assertion:
   * assertThat(numbers).hasAtLeastOneElementOfType(Long.class);
   * 
   * // assertion failure:
   * assertThat(numbers).hasAtLeastOneElementOfType(Float.class);</code></pre>
   *
   * @param expectedType the expected type.
   * @return this assertion object.
   * @throws NullPointerException if the given type is {@code null}.
   * @throws AssertionError if the actual AtomicReferenceArray does not have any elements of the given type.
   */
  @Override
  public AtomicReferenceArrayAssert<T> hasAtLeastOneElementOfType(Class<?> expectedType) {
    arrays.assertHasAtLeastOneElementOfType(info, array, expectedType);
    return myself;
  }

  /**
   * Verifies that all the elements in the actual AtomicReferenceArray belong to the specified type (matching includes
   * subclasses of the given type).
   * <p>
   * Example:
   * <pre><code class='java'> AtomicReferenceArray&lt;Number&gt; numbers = new AtomicReferenceArray&lt;&gt;(new Number[]{ 2, 6, 8 });
   * 
   * // successful assertion:
   * assertThat(numbers).hasOnlyElementsOfType(Integer.class);
   * 
   * // assertion failure:
   * assertThat(numbers).hasOnlyElementsOfType(Long.class);</code></pre>
   *
   * @param expectedType the expected type.
   * @return this assertion object.
   * @throws NullPointerException if the given type is {@code null}.
   * @throws AssertionError if one element is not of the expected type.
   */
  @Override
  public AtomicReferenceArrayAssert<T> hasOnlyElementsOfType(Class<?> expectedType) {
    arrays.assertHasOnlyElementsOfType(info, array, expectedType);
    return myself;
  }

  /**
   * Verifies that all the elements in the actual AtomicReferenceArray do not belong to the specified types (including subclasses).
   * <p>
   * Example:
   * <pre><code class='java'> AtomicReferenceArray&lt;Number&gt; numbers = new AtomicReferenceArray&lt;&gt;(new Number[]{ 2, 6, 8.0 });
   *
   * // successful assertion:
   * assertThat(numbers).doesNotHaveAnyElementsOfTypes(Long.class, Float.class);
   *
   * // assertion failure:
   * assertThat(numbers).doesNotHaveAnyElementsOfTypes(Long.class, Integer.class);</code></pre>
   *
   * @param unexpectedTypes the not expected types.
   * @return this assertion object.
   * @throws NullPointerException if the given types is {@code null}.
   * @throws AssertionError if one element's type matches the given types.
   * @since 2.9.0 / 3.9.0
   */
  @Override
  public AtomicReferenceArrayAssert<T> doesNotHaveAnyElementsOfTypes(Class<?>... unexpectedTypes) {
    arrays.assertDoesNotHaveAnyElementsOfTypes(info, array, unexpectedTypes);
    return myself;
  }

  /** {@inheritDoc} */
  @Override
  public AtomicReferenceArrayAssert<T> isSorted() {
    arrays.assertIsSorted(info, array);
    return myself;
  }

  /** {@inheritDoc} */
  @Override
  public AtomicReferenceArrayAssert<T> isSortedAccordingTo(Comparator<? super T> comparator) {
    arrays.assertIsSortedAccordingToComparator(info, array, comparator);
    return myself;
  }

  /**
   * Verifies that the actual AtomicReferenceArray contains all the elements of given {@code Iterable}, in any order.
   * <p>
   * Example :
   * <pre><code class='java'> AtomicReferenceArray&lt;String&gt; abc = new AtomicReferenceArray&lt;&gt;(new String[]{"a", "b", "c"});
   *
   * // assertion will pass
   * assertThat(abc).containsAll(Arrays.asList("b", "c"));
   * 
   * // assertions will fail
   * assertThat(abc).containsAll(Arrays.asList("d"));
   * assertThat(abc).containsAll(Arrays.asList("a", "b", "c", "d"));</code></pre>
   *
   * @param iterable the given {@code Iterable} we will get elements from.
   * @return {@code this} assertion object.
   * @throws NullPointerException if the given argument is {@code null}.
   * @throws AssertionError if the actual AtomicReferenceArray is {@code null}.
   * @throws AssertionError if the actual AtomicReferenceArray does not contain all the elements of given {@code Iterable}.
   */
  @Override
  public AtomicReferenceArrayAssert<T> containsAll(Iterable<? extends T> iterable) {
    arrays.assertContainsAll(info, array, iterable);
    return myself;
  }

  /**
   * Use given custom comparator instead of relying on actual element type <code>equals</code> method to compare AtomicReferenceArray
   * elements for incoming assertion checks.
   * <p>
   * Custom comparator is bound to assertion instance, meaning that if a new assertion is created, it will use default
   * comparison strategy.
   * <p>
   * Examples :
   * <pre><code class='java'> // compares invoices by payee
   * assertThat(invoiceArray).usingComparator(invoicePayeeComparator).isEqualTo(expectedinvoiceArray).
   *
   * // compares invoices by date, doesNotHaveDuplicates and contains both use the given invoice date comparator
   * assertThat(invoiceArray).usingComparator(invoiceDateComparator).doesNotHaveDuplicates().contains(may2010Invoice)
   *
   * // as assertThat(invoiceArray) creates a new assertion, it falls back to standard comparison strategy
   * // based on Invoice's equal method to compare invoiceArray elements to lowestInvoice.
   * assertThat(invoiceArray).contains(lowestInvoice).
   *
   * // standard comparison : the fellowshipOfTheRing includes Gandalf but not Sauron (believe me) ...
   * assertThat(fellowshipOfTheRing).contains(gandalf)
   *                                .doesNotContain(sauron);
   *
   * // ... but if we compare only races, Sauron is in fellowshipOfTheRing because he's a Maia like Gandalf.
   * assertThat(fellowshipOfTheRing).usingElementComparator(raceComparator)
   *                                .contains(sauron);</code></pre>
   *
   * @param elementComparator the comparator to use for incoming assertion checks.
   * @throws NullPointerException if the given comparator is {@code null}.
   * @return {@code this} assertion object.
   */
  @Override
  @CheckReturnValue
  public AtomicReferenceArrayAssert<T> usingElementComparator(Comparator<? super T> elementComparator) {
    this.arrays = new ObjectArrays(new ComparatorBasedComparisonStrategy(elementComparator));
    objects = new Objects(new AtomicReferenceArrayElementComparisonStrategy<>(elementComparator));
    return myself;
  }

  /** {@inheritDoc} */
  @Override
  @CheckReturnValue
  public AtomicReferenceArrayAssert<T> usingDefaultElementComparator() {
    this.arrays = ObjectArrays.instance();
    return myself;
  }

  /**
   * Allows to set a comparator to compare properties or fields of elements with the given names.
   * A typical usage is for comparing fields of numeric type at a given precision.
   * <p>
   * To be used, comparators need to be specified by this method <b>before</b> calling any of:
   * <ul>
   * <li>{@link #usingFieldByFieldElementComparator}</li>
   * <li>{@link #usingElementComparatorOnFields}</li>
   * <li>{@link #usingElementComparatorIgnoringFields}</li>
   * <li>{@link #usingRecursiveFieldByFieldElementComparator}</li>
   * </ul>
   * <p>
   * Comparators specified by this method have precedence over comparators specified by
   * {@link #usingComparatorForElementFieldsWithType(Comparator, Class) usingComparatorForElementFieldsWithType}.
   * <p>
   * Example:
   * <p>
   * <pre><code class='java'> public class TolkienCharacter {
   *   private String name;
   *   private double height;
   *   // constructor omitted
   * }
   *
   * TolkienCharacter frodo = new TolkienCharacter(&quot;Frodo&quot;, 1.2);
   * TolkienCharacter tallerFrodo = new TolkienCharacter(&quot;Frodo&quot;, 1.3);
   * TolkienCharacter reallyTallFrodo = new TolkienCharacter(&quot;Frodo&quot;, 1.9);
   *
   * Comparator&lt;Double&gt; closeEnough = new Comparator&lt;Double&gt;() {
   *   double precision = 0.5;
   *   public int compare(Double d1, Double d2) {
   *     return Math.abs(d1 - d2) &lt;= precision ? 0 : 1;
   *   }
   * };
   *
   * AtomicReferenceArray&lt;TolkienCharacter&gt; hobbits = new AtomicReferenceArray&lt;&gt;(new TolkienCharacter[]{frodo});
   *
   * // assertions will pass
   * assertThat(hobbits).usingComparatorForElementFieldsWithNames(closeEnough, &quot;height&quot;)
   *                    .usingFieldByFieldElementComparator()
   *                    .contains(tallerFrodo);
   *
   * assertThat(hobbits).usingComparatorForElementFieldsWithNames(closeEnough, &quot;height&quot;)
   *                    .usingElementComparatorOnFields(&quot;height&quot;)
   *                    .contains(tallerFrodo);
   *
   * assertThat(hobbits).usingComparatorForElementFieldsWithNames(closeEnough, &quot;height&quot;)
   *                    .usingElementComparatorIgnoringFields(&quot;name&quot;)
   *                    .contains(tallerFrodo);
   *
   * assertThat(hobbits).usingComparatorForElementFieldsWithNames(closeEnough, &quot;height&quot;)
   *                    .usingRecursiveFieldByFieldElementComparator()
   *                    .contains(tallerFrodo);
   *
   * // assertion will fail
   * assertThat(hobbits).usingComparatorForElementFieldsWithNames(closeEnough, &quot;height&quot;)
   *                    .usingFieldByFieldElementComparator()
   *                    .containsExactly(reallyTallFrodo);</code></pre>
   *
   * @param comparator the {@link java.util.Comparator} to use
   * @param elementPropertyOrFieldNames the names of the properties and/or fields of the elements the comparator should be used for
   * @return {@code this} assertions object
   * @since 2.7.0 / 3.7.0
   */
  @CheckReturnValue
  public <C> AtomicReferenceArrayAssert<T> usingComparatorForElementFieldsWithNames(Comparator<C> comparator,
                                                                                    String... elementPropertyOrFieldNames) {
    for (String elementPropertyOrField : elementPropertyOrFieldNames) {
      comparatorsForElementPropertyOrFieldNames.put(elementPropertyOrField, comparator);
    }
    return myself;
  }

  /**
   * Allows to set a specific comparator to compare properties or fields of elements with the given type.
   * A typical usage is for comparing fields of numeric type at a given precision.
   * <p>
   * To be used, comparators need to be specified by this method <b>before</b> calling any of:
   * <ul>
   * <li>{@link #usingFieldByFieldElementComparator}</li>
   * <li>{@link #usingElementComparatorOnFields}</li>
   * <li>{@link #usingElementComparatorIgnoringFields}</li>
   * <li>{@link #usingRecursiveFieldByFieldElementComparator}</li>
   * </ul>
   * <p>
   * Comparators specified by {@link #usingComparatorForElementFieldsWithNames(Comparator, String...) usingComparatorForElementFieldsWithNames}
   * have precedence over comparators specified by this method.
   * <p>
   * Example:
   * <pre><code class='java'> public class TolkienCharacter {
   *   private String name;
   *   private double height;
   *   // constructor omitted
   * }
   * TolkienCharacter frodo = new TolkienCharacter(&quot;Frodo&quot;, 1.2);
   * TolkienCharacter tallerFrodo = new TolkienCharacter(&quot;Frodo&quot;, 1.3);
   * TolkienCharacter reallyTallFrodo = new TolkienCharacter(&quot;Frodo&quot;, 1.9);
   *
   * Comparator&lt;Double&gt; closeEnough = new Comparator&lt;Double&gt;() {
   *   double precision = 0.5;
   *   public int compare(Double d1, Double d2) {
   *     return Math.abs(d1 - d2) &lt;= precision ? 0 : 1;
   *   }
   * };
   *
   * AtomicReferenceArray&lt;TolkienCharacter&gt; hobbits = new AtomicReferenceArray&lt;&gt;(new TolkienCharacter[]{frodo});
   *
   * // assertions will pass
   * assertThat(hobbits).usingComparatorForElementFieldsWithType(closeEnough, Double.class)
   *                    .usingFieldByFieldElementComparator()
   *                    .contains(tallerFrodo);
   *
   * assertThat(hobbits).usingComparatorForElementFieldsWithType(closeEnough, Double.class)
   *                    .usingElementComparatorOnFields(&quot;height&quot;)
   *                    .contains(tallerFrodo);
   *
   * assertThat(hobbits).usingComparatorForElementFieldsWithType(closeEnough, Double.class)
   *                    .usingElementComparatorIgnoringFields(&quot;name&quot;)
   *                    .contains(tallerFrodo);
   *
   * assertThat(hobbits).usingComparatorForElementFieldsWithType(closeEnough, Double.class)
   *                    .usingRecursiveFieldByFieldElementComparator()
   *                    .contains(tallerFrodo);
   *
   * // assertion will fail
   * assertThat(hobbits).usingComparatorForElementFieldsWithType(closeEnough, Double.class)
   *                    .usingFieldByFieldElementComparator()
   *                    .contains(reallyTallFrodo);</code></pre>
   *
   * If multiple compatible comparators have been registered for a given {@code type}, the closest in the inheritance 
   * chain to the given {@code type} is chosen in the following order:
   * <ol>
   * <li>The comparator for the exact given {@code type}</li>
   * <li>The comparator of a superclass of the given {@code type}</li>
   * <li>The comparator of an interface implemented by the given {@code type}</li>
   * </ol>
   *
   * @param comparator the {@link java.util.Comparator} to use
   * @param type the {@link java.lang.Class} of the type of the element fields the comparator should be used for
   * @return {@code this} assertions object
   * @since 2.7.0 / 3.7.0
   */
  @CheckReturnValue
  public <C> AtomicReferenceArrayAssert<T> usingComparatorForElementFieldsWithType(Comparator<C> comparator,
                                                                                   Class<C> type) {
    comparatorsForElementPropertyOrFieldTypes.put(type, comparator);
    return myself;
  }

  /**
   * Use field/property by field/property comparison (including inherited fields/properties) instead of relying on
   * actual type A <code>equals</code> method to compare AtomicReferenceArray elements for incoming assertion checks. Private fields
   * are included but this can be disabled using {@link Assertions#setAllowExtractingPrivateFields(boolean)}.
   * <p>
   * This can be handy if <code>equals</code> method of the objects to compare does not suit you.
   * <p>
   * You can specify a custom comparator per name or type of element field with
   * {@link #usingComparatorForElementFieldsWithNames(Comparator, String...)}
   * and {@link #usingComparatorForElementFieldsWithType(Comparator, Class)}.
   * <p>
   * Note that the comparison is <b>not</b> recursive, if one of the fields/properties is an Object, it will be compared
   * to the other field/property using its <code>equals</code> method.
   * </p>
   * Example:
   * <pre><code class='java'> TolkienCharacter frodo = new TolkienCharacter("Frodo", 33, HOBBIT);
   * TolkienCharacter frodoClone = new TolkienCharacter("Frodo", 33, HOBBIT);
   *
   * // Fail if equals has not been overridden in TolkienCharacter as equals default implementation only compares references
   * assertThat(atomicArray(frodo)).contains(frodoClone);
   *
   * // frodo and frodoClone are equals when doing a field by field comparison.
   * assertThat(atomicArray(frodo)).usingFieldByFieldElementComparator().contains(frodoClone);</code></pre>
   *
   * @return {@code this} assertion object.
   * @since 2.7.0 / 3.7.0
   */
  @CheckReturnValue
  public AtomicReferenceArrayAssert<T> usingFieldByFieldElementComparator() {
    return usingElementComparator(new FieldByFieldComparator(comparatorsForElementPropertyOrFieldNames,
                                                             comparatorsForElementPropertyOrFieldTypes));
  }

  /**
   * Use a recursive field/property by field/property comparison (including inherited fields/properties)
   * instead of relying on actual type A <code>equals</code> method to compare AtomicReferenceArray elements for incoming
   * assertion checks. This can be useful if actual's {@code equals} implementation does not suit you.
   * <p>
   * The recursive property/field comparison is <b>not</b> applied on fields having a custom {@code equals}
   * implementation, i.e. the overridden {@code equals} method will be used instead of a field/property by field/property comparison.
   * <p>
   * You can specify a custom comparator per (nested) name or type of element field with
   * {@link #usingComparatorForElementFieldsWithNames(Comparator, String...) usingComparatorForElementFieldsWithNames}
   * and {@link #usingComparatorForElementFieldsWithType(Comparator, Class) usingComparatorForElementFieldsWithType}.
   * <p>
   * The recursive comparison handles cycles.
   * <p>
   * The objects to compare can be of different types but must have the same properties/fields. For example if actual object has a
   * {@code name} String field, the other object must also have one.
   * <p>
   * If an object has a field and a property with the same name, the property value will be used over the field.
   * <p>
   * Example:
   *
   * <pre><code class='java'> TolkienCharacter frodo = new TolkienCharacter("Frodo", 33, HOBBIT);
   * TolkienCharacter pippin = new TolkienCharacter("Pippin", 28, HOBBIT);
   * frodo.setFriend(pippin);
   * pippin.setFriend(frodo);
   *
   * TolkienCharacter frodoClone = new TolkienCharacter("Frodo", 33, HOBBIT);
   * TolkienCharacter pippinClone = new TolkienCharacter("Pippin", 28, HOBBIT);
   * frodoClone.setFriend(pippinClone);
   * pippinClone.setFriend(frodoClone);
   *
   * AtomicReferenceArray&lt;TolkienCharacter&gt; hobbits = new AtomicReferenceArray&lt;&gt;(new TolkienCharacter[] {frodo, pippin});
   *
   * // fails if equals has not been overridden in TolkienCharacter as it would compares object references
   * assertThat(hobbits).contains(frodoClone, pippinClone);
   *
   * // frodo/frodoClone and pippin/pippinClone are equals when doing a recursive property/field by property/field comparison
   * assertThat(hobbits).usingRecursiveFieldByFieldElementComparator()
   *                    .contains(frodoClone, pippinClone);</code></pre>
   *
   * @return {@code this} assertion object.
   * @since 2.7.0 / 3.7.0
   */
  @CheckReturnValue
  public AtomicReferenceArrayAssert<T> usingRecursiveFieldByFieldElementComparator() {
    return usingElementComparator(new RecursiveFieldByFieldComparator(comparatorsForElementPropertyOrFieldNames,
                                                                      comparatorsForElementPropertyOrFieldTypes));
  }

  /**
   * Use field/property by field/property comparison on the <b>given fields/properties only</b> (including inherited
   * fields/properties) instead of relying on actual type A <code>equals</code> method to compare AtomicReferenceArray elements for
   * incoming assertion checks. Private fields are included but this can be disabled using
   * {@link Assertions#setAllowExtractingPrivateFields(boolean)}.
   * <p>
   * This can be handy if <code>equals</code> method of the objects to compare does not suit you.
   * <p>
   * You can specify a custom comparator per name or type of element field with
   * {@link #usingComparatorForElementFieldsWithNames(Comparator, String...)}
   * and {@link #usingComparatorForElementFieldsWithType(Comparator, Class)}.
   * <p>
   * Note that the comparison is <b>not</b> recursive, if one of the fields/properties is an Object, it will be compared
   * to the other field/property using its <code>equals</code> method.
   * </p>
   * Example:
   * <pre><code class='java'> TolkienCharacter frodo = new TolkienCharacter("Frodo", 33, HOBBIT);
   * TolkienCharacter sam = new TolkienCharacter("Sam", 38, HOBBIT);
   *
   * // frodo and sam both are hobbits, so they are equals when comparing only race
   * assertThat(atomicArray(frodo)).usingElementComparatorOnFields("race").contains(sam); // OK
   *
   * // ... but not when comparing both name and race
   * assertThat(atomicArray(frodo)).usingElementComparatorOnFields("name", "race").contains(sam); // FAIL</code></pre>
   *
   * @return {@code this} assertion object.
   * @since 2.7.0 / 3.7.0
   */
  @CheckReturnValue
  public AtomicReferenceArrayAssert<T> usingElementComparatorOnFields(String... fields) {
    return usingElementComparator(new OnFieldsComparator(comparatorsForElementPropertyOrFieldNames,
                                                         comparatorsForElementPropertyOrFieldTypes, fields));
  }

  /**
   * Use field/property by field/property on all fields/properties <b>except</b> the given ones (including inherited
   * fields/properties) instead of relying on actual type A <code>equals</code> method to compare AtomicReferenceArray elements for
   * incoming assertion checks. Private fields are included but this can be disabled using
   * {@link Assertions#setAllowExtractingPrivateFields(boolean)}.
   * <p>
   * This can be handy if <code>equals</code> method of the objects to compare does not suit you.
   * <p>
   * You can specify a custom comparator per name or type of element field with
   * {@link #usingComparatorForElementFieldsWithNames(Comparator, String...)}
   * and {@link #usingComparatorForElementFieldsWithType(Comparator, Class)}.
   * <p>
   * Note that the comparison is <b>not</b> recursive, if one of the fields/properties is an Object, it will be compared
   * to the other field/property using its <code>equals</code> method.
   * </p>
   * Example:
   * <pre><code class='java'> TolkienCharacter frodo = new TolkienCharacter("Frodo", 33, HOBBIT);
   * TolkienCharacter sam = new TolkienCharacter("Sam", 38, HOBBIT);
   *
   * // frodo and sam both are hobbits, so they are equals when comparing only race (i.e. ignoring all other fields)
   * assertThat(atomicArray(frodo)).usingElementComparatorIgnoringFields("name", "age").contains(sam); // OK
   *
   * // ... but not when comparing both name and race
   * assertThat(atomicArray(frodo)).usingElementComparatorIgnoringFields("age").contains(sam); // FAIL</code></pre>
   *
   * @param fields the names of the fields/properties to ignore
   * @return {@code this} assertion object.
   * @since 2.7.0 / 3.7.0
   */
  @CheckReturnValue
  public AtomicReferenceArrayAssert<T> usingElementComparatorIgnoringFields(String... fields) {
    return usingElementComparator(new IgnoringFieldsComparator(comparatorsForElementPropertyOrFieldNames,
                                                               comparatorsForElementPropertyOrFieldTypes, fields));
  }

  /**
   * Extract the values of given field or property from the array's elements under test into a new array, this new array
   * becoming the array under test.
   * <p>
   * It allows you to test a field/property of the array's elements instead of testing the elements themselves, which can
   * be much less work !
   * <p>
   * Let's take an example to make things clearer :
   * <pre><code class='java'> // Build a array of TolkienCharacter, a TolkienCharacter has a name (String) and a Race (a class)
   * // they can be public field or properties, both works when extracting their values.
   * AtomicReferenceArray&lt;TolkienCharacter&gt; fellowshipOfTheRing = new AtomicReferenceArray&lt;&gt;(new TolkienCharacter[]{
   *   new TolkienCharacter(&quot;Frodo&quot;, 33, HOBBIT),
   *   new TolkienCharacter(&quot;Sam&quot;, 38, HOBBIT),
   *   new TolkienCharacter(&quot;Gandalf&quot;, 2020, MAIA),
   *   new TolkienCharacter(&quot;Legolas&quot;, 1000, ELF),
   *   new TolkienCharacter(&quot;Pippin&quot;, 28, HOBBIT),
   *   new TolkienCharacter(&quot;Gimli&quot;, 139, DWARF),
   *   new TolkienCharacter(&quot;Aragorn&quot;, 87, MAN,
   *   new TolkienCharacter(&quot;Boromir&quot;, 37, MAN)
   * };
   *
   * // let's verify the names of TolkienCharacter in fellowshipOfTheRing :
   *
   * assertThat(fellowshipOfTheRing).extracting(&quot;name&quot;)
   *           .contains(&quot;Boromir&quot;, &quot;Gandalf&quot;, &quot;Frodo&quot;)
   *           .doesNotContain(&quot;Sauron&quot;, &quot;Elrond&quot;);
   *
   * // you can also extract nested field/property like the name of Race :
   *
   * assertThat(fellowshipOfTheRing).extracting(&quot;race.name&quot;)
   *                                .contains(&quot;Hobbit&quot;, &quot;Elf&quot;)
   *                                .doesNotContain(&quot;Orc&quot;);</code></pre>
   *
   * A property with the given name is looked for first, if it does not exist then a field with the given name
   * is looked for.
   * <p>
   * Note that the order of extracted field/property values is consistent with the array order.
   *
   * @param fieldOrProperty the field/property to extract from the array under test
   * @return a new assertion object whose object under test is the array of extracted field/property values.
   * @throws IntrospectionError if no field or property exists with the given name
   * @since 2.7.0 / 3.7.0
   */
  @CheckReturnValue
  public ObjectArrayAssert<Object> extracting(String fieldOrProperty) {
    Object[] values = FieldsOrPropertiesExtractor.extract(array, byName(fieldOrProperty));
    String extractedDescription = extractedDescriptionOf(fieldOrProperty);
    String description = mostRelevantDescription(info.description(), extractedDescription);
    return new ObjectArrayAssert<>(values).as(description);
  }

  /**
   * Extract the values of given field or property from the array's elements under test into a new array, this new array
   * becoming the array under test with type.
   * <p>
   * It allows you to test a field/property of the array's elements instead of testing the elements themselves, which can
   * be much less work !
   * <p>
   * Let's take an example to make things clearer :
   * <pre><code class='java'> // Build an array of TolkienCharacter, a TolkienCharacter has a name (String) and a Race (a class)
   * // they can be public field or properties, both works when extracting their values.
   * AtomicReferenceArray&lt;TolkienCharacter&gt; fellowshipOfTheRing = new AtomicReferenceArray&lt;&gt;(new TolkienCharacter[]{
   *   new TolkienCharacter(&quot;Frodo&quot;, 33, HOBBIT),
   *   new TolkienCharacter(&quot;Sam&quot;, 38, HOBBIT),
   *   new TolkienCharacter(&quot;Gandalf&quot;, 2020, MAIA),
   *   new TolkienCharacter(&quot;Legolas&quot;, 1000, ELF),
   *   new TolkienCharacter(&quot;Pippin&quot;, 28, HOBBIT),
   *   new TolkienCharacter(&quot;Gimli&quot;, 139, DWARF),
   *   new TolkienCharacter(&quot;Aragorn&quot;, 87, MAN,
   *   new TolkienCharacter(&quot;Boromir&quot;, 37, MAN)
   * };
   *
   * // let's verify the names of TolkienCharacter in fellowshipOfTheRing :
   *
   * assertThat(fellowshipOfTheRing).extracting(&quot;name&quot;, String.class)
   *           .contains(&quot;Boromir&quot;, &quot;Gandalf&quot;, &quot;Frodo&quot;)
   *           .doesNotContain(&quot;Sauron&quot;, &quot;Elrond&quot;);
   *
   * // you can also extract nested field/property like the name of Race :
   *
   * assertThat(fellowshipOfTheRing).extracting(&quot;race.name&quot;, String.class)
   *                                .contains(&quot;Hobbit&quot;, &quot;Elf&quot;)
   *                                .doesNotContain(&quot;Orc&quot;);</code></pre>
   *
   * A property with the given name is looked for first, if it does not exist then a field with the given name
   * is looked for.
   * <p>
   * Note that the order of extracted field/property values is consistent with the order of the array under test.
   *
   * @param fieldOrProperty the field/property to extract from the array under test
   * @param extractingType type to return
   * @return a new assertion object whose object under test is the array of extracted field/property values.
   * @throws IntrospectionError if no field or property exists with the given name
   * @since 2.7.0 / 3.7.0
   */
  @CheckReturnValue
  public <P> ObjectArrayAssert<P> extracting(String fieldOrProperty, Class<P> extractingType) {
    @SuppressWarnings("unchecked")
    P[] values = (P[]) FieldsOrPropertiesExtractor.extract(array, byName(fieldOrProperty));
    String extractedDescription = extractedDescriptionOf(fieldOrProperty);
    String description = mostRelevantDescription(info.description(), extractedDescription);
    return new ObjectArrayAssert<>(values).as(description);
  }

  /**
   * Extract the values of given fields/properties from the array's elements under test into a new array composed of
   * Tuple (a simple data structure), this new array becoming the array under test.
   * <p>
   * It allows you to test fields/properties of the the array's elements instead of testing the elements themselves, it
   * can be sometimes much less work !
   * <p>
   * The Tuple data corresponds to the extracted values of the given fields/properties, for instance if you ask to
   * extract "id", "name" and "email" then each Tuple data will be composed of id, name and email extracted from the
   * element of the initial array (the Tuple's data order is the same as the given fields/properties order).
   * <p>
   * Let's take an example to make things clearer :
   * <pre><code class='java'> // Build an array of TolkienCharacter, a TolkienCharacter has a name (String) and a Race (a class)
   * // they can be public field or properties, both works when extracting their values.
   * AtomicReferenceArray&lt;TolkienCharacter&gt; fellowshipOfTheRing = new AtomicReferenceArray&lt;&gt;(new TolkienCharacter[]{
   *   new TolkienCharacter(&quot;Frodo&quot;, 33, HOBBIT),
   *   new TolkienCharacter(&quot;Sam&quot;, 38, HOBBIT),
   *   new TolkienCharacter(&quot;Gandalf&quot;, 2020, MAIA),
   *   new TolkienCharacter(&quot;Legolas&quot;, 1000, ELF),
   *   new TolkienCharacter(&quot;Pippin&quot;, 28, HOBBIT),
   *   new TolkienCharacter(&quot;Gimli&quot;, 139, DWARF),
   *   new TolkienCharacter(&quot;Aragorn&quot;, 87, MAN,
   *   new TolkienCharacter(&quot;Boromir&quot;, 37, MAN)
   * };
   *
   * // let's verify 'name' and 'age' of some TolkienCharacter in fellowshipOfTheRing :
   *
   * assertThat(fellowshipOfTheRing).extracting(&quot;name&quot;, &quot;age&quot;)
   *                                .contains(tuple(&quot;Boromir&quot;, 37),
   *                                          tuple(&quot;Sam&quot;, 38),
   *                                          tuple(&quot;Legolas&quot;, 1000));
   *
   *
   * // extract 'name', 'age' and Race name values.
   *
   * assertThat(fellowshipOfTheRing).extracting(&quot;name&quot;, &quot;age&quot;, &quot;race.name&quot;)
   *                                .contains(tuple(&quot;Boromir&quot;, 37, &quot;Man&quot;),
   *                                          tuple(&quot;Sam&quot;, 38, &quot;Hobbit&quot;),
   *                                          tuple(&quot;Legolas&quot;, 1000, &quot;Elf&quot;));</code></pre>
   *
   * A property with the given name is looked for first, if it does not exist the a field with the given name is
   * looked for.
   * <p>
   * Note that the order of extracted property/field values is consistent with the iteration order of the array under
   * test.
   *
   * @param propertiesOrFields the properties/fields to extract from the initial array under test
   * @return a new assertion object whose object under test is the list of Tuple with extracted properties/fields values
   *         as data.
   * @throws IntrospectionError if one of the given name does not match a field or property in one of the initial
   *         Iterable's element.
   */
  @CheckReturnValue
  public ObjectArrayAssert<Tuple> extracting(String... propertiesOrFields) {
    Object[] values = FieldsOrPropertiesExtractor.extract(array, byName(propertiesOrFields));
    Tuple[] result = Arrays.copyOf(values, values.length, Tuple[].class);
    String extractedDescription = extractedDescriptionOf(propertiesOrFields);
    String description = mostRelevantDescription(info.description(), extractedDescription);
    return new ObjectArrayAssert<>(result).as(description);
  }

  /**
   * Extract the values from the array's elements by applying an extracting function on them. The returned
   * array becomes a new object under test.
   * <p>
   * It allows to test values from the elements in safer way than by using {@link #extracting(String)}, as it
   * doesn't utilize introspection.
   * <p>
   * Let's take a look an example:
   * <pre><code class='java'> // Build a list of TolkienCharacter, a TolkienCharacter has a name, and age and a Race (a specific class)
   * // they can be public field or properties, both can be extracted.
   * AtomicReferenceArray&lt;TolkienCharacter&gt; fellowshipOfTheRing = new AtomicReferenceArray&lt;&gt;(new TolkienCharacter[]{
   *   new TolkienCharacter(&quot;Frodo&quot;, 33, HOBBIT),
   *   new TolkienCharacter(&quot;Sam&quot;, 38, HOBBIT),
   *   new TolkienCharacter(&quot;Gandalf&quot;, 2020, MAIA),
   *   new TolkienCharacter(&quot;Legolas&quot;, 1000, ELF),
   *   new TolkienCharacter(&quot;Pippin&quot;, 28, HOBBIT),
   *   new TolkienCharacter(&quot;Gimli&quot;, 139, DWARF),
   *   new TolkienCharacter(&quot;Aragorn&quot;, 87, MAN,
   *   new TolkienCharacter(&quot;Boromir&quot;, 37, MAN)
   * };
   *
   *
   * // this extracts the race
   * Extractor&lt;TolkienCharacter, Race&gt; race = new Extractor&lt;TolkienCharacter, Race&gt;() {
   *    {@literal @}Override
   *    public Race extract(TolkienCharacter input) {
   *        return input.getRace();
   *    }
   * }
   *
   * // fellowship has hobbits, right, my presioussss?
   * assertThat(fellowshipOfTheRing).extracting(race).contains(HOBBIT);</code></pre>
   *
   * Note that the order of extracted property/field values is consistent with the iteration order of the Iterable under
   * test, for example if it's a {@link HashSet}, you won't be able to make any assumptions on the extracted values
   * order.
   *
   * @param extractor the object transforming input object to desired one
   * @return a new assertion object whose object under test is the list of values extracted
   * @since 2.7.0 / 3.7.0
   */
  @CheckReturnValue
  public <U> ObjectArrayAssert<U> extracting(Extractor<? super T, U> extractor) {
    U[] extracted = FieldsOrPropertiesExtractor.extract(array, extractor);

    return new ObjectArrayAssert<>(extracted);
  }

  /**
   * Extract the values from the array's elements by applying an extracting function (which might throw an
   * exception) on them. The returned array becomes a new object under test.
   * <p>
   * Any checked exception raised in the extractor is rethrown wrapped in a {@link RuntimeException}.
   * <p>
   * It allows to test values from the elements in safer way than by using {@link #extracting(String)}, as it
   * doesn't utilize introspection.
   * <p>
   * Let's take a look an example:
   * <pre><code class='java'> // Build a list of TolkienCharacter, a TolkienCharacter has a name, and age and a Race (a specific class)
   * // they can be public field or properties, both can be extracted.
   * AtomicReferenceArray&lt;TolkienCharacter&gt; fellowshipOfTheRing = new AtomicReferenceArray&lt;&gt;(new TolkienCharacter[]{
   *   new TolkienCharacter(&quot;Frodo&quot;, 33, HOBBIT),
   *   new TolkienCharacter(&quot;Sam&quot;, 38, HOBBIT),
   *   new TolkienCharacter(&quot;Gandalf&quot;, 2020, MAIA),
   *   new TolkienCharacter(&quot;Legolas&quot;, 1000, ELF),
   *   new TolkienCharacter(&quot;Pippin&quot;, 28, HOBBIT),
   *   new TolkienCharacter(&quot;Gimli&quot;, 139, DWARF),
   *   new TolkienCharacter(&quot;Aragorn&quot;, 87, MAN,
   *   new TolkienCharacter(&quot;Boromir&quot;, 37, MAN)
   * };
   *
   * assertThat(fellowshipOfTheRing).extracting(input -> {
   *   if (input.getAge() < 20) {
   *     throw new Exception("age < 20");
   *   }
   *   return input.getName();
   * }).contains("Frodo");</code></pre>
   *
   * Note that the order of extracted property/field values is consistent with the iteration order of the Iterable under
   * test, for example if it's a {@link HashSet}, you won't be able to make any assumptions on the extracted values
   * order.
   *
   * @param extractor the object transforming input object to desired one
   * @return a new assertion object whose object under test is the list of values extracted
   * @since 3.7.0
   */
  @CheckReturnValue
  public <U, EXCEPTION extends Exception> ObjectArrayAssert<U> extracting(ThrowingExtractor<? super T, U, EXCEPTION> extractor) {
    U[] extracted = FieldsOrPropertiesExtractor.extract(array, extractor);

    return new ObjectArrayAssert<>(extracted);
  }

  /**
   * Extract the Iterable values from the array's elements by applying an Iterable extracting function on them
   * and concatenating the result lists into an array which becomes the new object under test.
   * <p>
   * It allows testing the results of extracting values that are represented by Iterables.
   * <p>
   * For example:
   * <pre><code class='java'> CartoonCharacter bart = new CartoonCharacter("Bart Simpson");
   * CartoonCharacter lisa = new CartoonCharacter("Lisa Simpson");
   * CartoonCharacter maggie = new CartoonCharacter("Maggie Simpson");
   * CartoonCharacter homer = new CartoonCharacter("Homer Simpson");
   * homer.addChildren(bart, lisa, maggie);
   *
   * CartoonCharacter pebbles = new CartoonCharacter("Pebbles Flintstone");
   * CartoonCharacter fred = new CartoonCharacter("Fred Flintstone");
   * fred.getChildren().add(pebbles);
   *
   * Extractor&lt;CartoonCharacter, List&lt;CartoonCharacter&gt;&gt; childrenOf = new Extractor&lt;CartoonCharacter, List&lt;CartoonCharacter&gt;&gt;() {
   *    {@literal @}Override
   *    public List&lt;CartoonChildren&gt; extract(CartoonCharacter input) {
   *        return input.getChildren();
   *    }
   * }
   *
   * AtomicReferenceArray&lt;CartoonCharacter&gt; parents = new AtomicReferenceArray&lt;&gt;(new CartoonCharacter[]{ homer, fred });
   * // check children
   * assertThat(parents).flatExtracting(childrenOf)
   *                    .containsOnly(bart, lisa, maggie, pebbles);</code></pre>
   *
   * The order of extracted values is consisted with both the order of the collection itself, as well as the extracted
   * collections.
   *
   * @param extractor the object transforming input object to an Iterable of desired ones
   * @return a new assertion object whose object under test is the list of values extracted
   * @since 2.7.0 / 3.7.0
   */
  @CheckReturnValue
  public <U, C extends Collection<U>> ObjectArrayAssert<U> flatExtracting(Extractor<? super T, C> extractor) {
    return doFlatExtracting(extractor);
  }

  /**
   * Extract the Iterable values from the array's elements by applying an Iterable extracting function (which might
   * throw an exception) on them and concatenating the result lists into an array which becomes the new object under
   * test.
   * <p>
   * It allows testing the results of extracting values that are represented by Iterables.
   * <p>
   * For example:
   * <pre><code class='java'> CartoonCharacter bart = new CartoonCharacter("Bart Simpson");
   * CartoonCharacter lisa = new CartoonCharacter("Lisa Simpson");
   * CartoonCharacter maggie = new CartoonCharacter("Maggie Simpson");
   * CartoonCharacter homer = new CartoonCharacter("Homer Simpson");
   * homer.addChildren(bart, lisa, maggie);
   *
   * CartoonCharacter pebbles = new CartoonCharacter("Pebbles Flintstone");
   * CartoonCharacter fred = new CartoonCharacter("Fred Flintstone");
   * fred.getChildren().add(pebbles);
   *
   * AtomicReferenceArray&lt;CartoonCharacter&gt; parents = new AtomicReferenceArray&lt;&gt;(new CartoonCharacter[]{ homer, fred });
   * // check children
   * assertThat(parents).flatExtracting(input -> {
   *   if (input.getChildren().size() == 0) {
   *     throw new Exception("no children");
   *   }
   *   return input.getChildren();
   * }).containsOnly(bart, lisa, maggie, pebbles);</code></pre>
   *
   * The order of extracted values is consisted with both the order of the collection itself, as well as the extracted
   * collections.
   *
   * @param extractor the object transforming input object to an Iterable of desired ones
   * @return a new assertion object whose object under test is the list of values extracted
   * @since 3.7.0
   */
  @CheckReturnValue
  public <U, C extends Collection<U>, EXCEPTION extends Exception> ObjectArrayAssert<U> flatExtracting(ThrowingExtractor<? super T, C, EXCEPTION> extractor) {
    return doFlatExtracting(extractor);
  }

  private <U, C extends Collection<U>> ObjectArrayAssert<U> doFlatExtracting(Extractor<? super T, C> extractor) {
    final List<C> extractedValues = FieldsOrPropertiesExtractor.extract(Arrays.asList(array), extractor);

    final List<U> result = newArrayList();
    for (C e : extractedValues) {
      result.addAll(e);
    }

    return new ObjectArrayAssert<>(IterableUtil.toArray(result));
  }

  /**
   * Extract from array's elements the Iterable/Array values corresponding to the given property/field name and
   * concatenate them into a single array becoming the new object under test.
   * <p>
   * It allows testing the elements of extracting values that are represented by iterables or arrays.
   * <p>
   * For example:
   * <pre><code class='java'> CartoonCharacter bart = new CartoonCharacter("Bart Simpson");
   * CartoonCharacter lisa = new CartoonCharacter("Lisa Simpson");
   * CartoonCharacter maggie = new CartoonCharacter("Maggie Simpson");
   * CartoonCharacter homer = new CartoonCharacter("Homer Simpson");
   * homer.addChildren(bart, lisa, maggie);
   *
   * CartoonCharacter pebbles = new CartoonCharacter("Pebbles Flintstone");
   * CartoonCharacter fred = new CartoonCharacter("Fred Flintstone");
   * fred.getChildren().add(pebbles);
   *
   * AtomicReferenceArray&lt;CartoonCharacter&gt; parents = new AtomicReferenceArray&lt;&gt;(new CartoonCharacter[]{ homer, fred });
   * // check children
   * assertThat(parents).flatExtracting("children")
   *                    .containsOnly(bart, lisa, maggie, pebbles);</code></pre>
   *
   * The order of extracted values is consisted with both the order of the collection itself, as well as the extracted
   * collections.
   *
   * @param propertyName the object transforming input object to an Iterable of desired ones
   * @return a new assertion object whose object under test is the list of values extracted
   * @throws IllegalArgumentException if one of the extracted property value was not an array or an iterable.
   * @since 2.7.0 / 3.7.0
   */
  @CheckReturnValue
  public ObjectArrayAssert<Object> flatExtracting(String propertyName) {
    List<Object> extractedValues = newArrayList();
    List<?> extractedGroups = FieldsOrPropertiesExtractor.extract(Arrays.asList(array), byName(propertyName));
    for (Object group : extractedGroups) {
      // expecting AtomicReferenceArray to be an iterable or an array
      if (isArray(group)) {
        int size = Array.getLength(group);
        for (int i = 0; i < size; i++) {
          extractedValues.add(Array.get(group, i));
        }
      } else if (group instanceof Iterable) {
        Iterable<?> iterable = (Iterable<?>) group;
        for (Object value : iterable) {
          extractedValues.add(value);
        }
      } else {
        CommonErrors.wrongElementTypeForFlatExtracting(group);
      }
    }
    return new ObjectArrayAssert<>(extractedValues.toArray());
  }

  /**
   * Extract the result of given method invocation from the array's elements under test into a new array, this new array
   * becoming the array under test.
   * <p>
   * It allows you to test a method results of the array's elements instead of testing the elements themselves, which can be
   * much less work!
   * <p>
   * It is especially useful for classes that does not conform to the Java Bean's getter specification (i.e. public String
   * toString() or public String status() instead of public String getStatus()).
   * <p>
   * Let's take an example to make things clearer :
   * <pre><code class='java'> // Build a array of WesterosHouse, a WesterosHouse has a method: public String sayTheWords()
   * AtomicReferenceArray&lt;WesterosHouse&gt; greatHousesOfWesteros = new AtomicReferenceArray&lt;&gt;(new WesterosHouse[]{ 
   *     new WesterosHouse(&quot;Stark&quot;, &quot;Winter is Coming&quot;),
   *     new WesterosHouse(&quot;Lannister&quot;, &quot;Hear Me Roar!&quot;), 
   *     new WesterosHouse(&quot;Greyjoy&quot;, &quot;We Do Not Sow&quot;),
   *     new WesterosHouse(&quot;Baratheon&quot;, &quot;Our is the Fury&quot;), 
   *     new WesterosHouse(&quot;Martell&quot;, &quot;Unbowed, Unbent, Unbroken&quot;),
   *     new WesterosHouse(&quot;Tyrell&quot;, &quot;Growing Strong&quot;) });
   *
   * // let's verify the words of the great houses of Westeros:
   * assertThat(greatHousesOfWesteros).extractingResultOf(&quot;sayTheWords&quot;)
   *                                  .contains(&quot;Winter is Coming&quot;, &quot;We Do Not Sow&quot;, &quot;Hear Me Roar&quot;)
   *                                  .doesNotContain(&quot;Lannisters always pay their debts&quot;);</code></pre>
   *
   * <p>
   * Following requirements have to be met to extract method results:
   * <ul>
   * <li>method has to be public,</li>
   * <li>method cannot accept any arguments,</li>
   * <li>method cannot return void.</li>
   * </ul>
   * <p>
   * Note that the order of extracted values is consistent with the order of the array under test.
   *
   * @param method the name of the method which result is to be extracted from the array under test
   * @return a new assertion object whose object under test is the array of extracted values.
   * @throws IllegalArgumentException if no method exists with the given name, or method is not public, or method does
   *           return void, or method accepts arguments.
   * @since 2.7.0 / 3.7.0
   */
  @CheckReturnValue
  public ObjectArrayAssert<Object> extractingResultOf(String method) {
    Object[] values = FieldsOrPropertiesExtractor.extract(array, resultOf(method));
    String extractedDescription = extractedDescriptionOfMethod(method);
    String description = mostRelevantDescription(info.description(), extractedDescription);
    return new ObjectArrayAssert<>(values).as(description);
  }

  /**
   * Extract the result of given method invocation from the array's elements under test into a new array, this new array
   * becoming the array under test.
   * <p>
   * It allows you to test a method results of the array's elements instead of testing the elements themselves, which can be
   * much less work!
   * <p>
   * It is especially useful for classes that do not conform to the Java Bean's getter specification (i.e. public String
   * toString() or public String status() instead of public String getStatus()).
   * <p>
   * Let's take an example to make things clearer :
   * <pre><code class='java'> // Build a array of WesterosHouse, a WesterosHouse has a method: public String sayTheWords()
   * AtomicReferenceArray&lt;WesterosHouse&gt; greatHousesOfWesteros = new AtomicReferenceArray&lt;&gt;(new WesterosHouse[]{ 
   *     new WesterosHouse(&quot;Stark&quot;, &quot;Winter is Coming&quot;),
   *     new WesterosHouse(&quot;Lannister&quot;, &quot;Hear Me Roar!&quot;), 
   *     new WesterosHouse(&quot;Greyjoy&quot;, &quot;We Do Not Sow&quot;),
   *     new WesterosHouse(&quot;Baratheon&quot;, &quot;Our is the Fury&quot;), 
   *     new WesterosHouse(&quot;Martell&quot;, &quot;Unbowed, Unbent, Unbroken&quot;),
   *     new WesterosHouse(&quot;Tyrell&quot;, &quot;Growing Strong&quot;) });
   *
   * // let's verify the words of the great houses of Westeros:
   * assertThat(greatHousesOfWesteros).extractingResultOf(&quot;sayTheWords&quot;, String.class)
   *                                  .contains(&quot;Winter is Coming&quot;, &quot;We Do Not Sow&quot;, &quot;Hear Me Roar&quot;)
   *                                  .doesNotContain(&quot;Lannisters always pay their debts&quot;);</code></pre>
   *
   * <p>
   * Following requirements have to be met to extract method results:
   * <ul>
   * <li>method has to be public,</li>
   * <li>method can not accept any arguments,</li>
   * <li>method can not return void.</li>
   * </ul>
   * <p>
   * Note that the order of extracted values is consistent with the order of the array under test.
   *
   * @param method the name of the method which result is to be extracted from the array under test
   * @param extractingType type to return
   * @return a new assertion object whose object under test is the array of extracted values.
   * @throws IllegalArgumentException if no method exists with the given name, or method is not public, or method does
   *           return void, or method accepts arguments.
   * @since 2.7.0 / 3.7.0
   */
  @CheckReturnValue
  public <P> ObjectArrayAssert<P> extractingResultOf(String method, Class<P> extractingType) {
    @SuppressWarnings("unchecked")
    P[] values = (P[]) FieldsOrPropertiesExtractor.extract(array, resultOf(method));
    String extractedDescription = extractedDescriptionOfMethod(method);
    String description = mostRelevantDescription(info.description(), extractedDescription);
    return new ObjectArrayAssert<>(values).as(description);
  }

  /**
   * Enable hexadecimal object representation of Iterable elements instead of standard java representation in error
   * messages.
   * <p>
   * It can be useful to better understand what the error was with a more meaningful error message.
   * <p>
   * Example
   * <pre><code class='java'> 
   * AtomicReferenceArray&lt;Byte&gt; bytes = new AtomicReferenceArray&lt;&gt;(new Byte[]{ 0x10, 0x20 });
   * assertThat(bytes).inHexadecimal().contains(new Byte[] { 0x30 });</code></pre>
   *
   * With standard error message:
   * <pre><code class='java'> Expecting:
   *  &lt;[16, 32]&gt;
   * to contain:
   *  &lt;[48]&gt;
   * but could not find:
   *  &lt;[48]&gt;</code></pre>
   *
   * With Hexadecimal error message:
   * <pre><code class='java'> Expecting:
   *  &lt;[0x10, 0x20]&gt;
   * to contain:
   *  &lt;[0x30]&gt;
   * but could not find:
   *  &lt;[0x30]&gt;</code></pre>
   *
   * @return {@code this} assertion object.
   * @since 2.7.0 / 3.7.0
   */
  @Override
  @CheckReturnValue
  public AtomicReferenceArrayAssert<T> inHexadecimal() {
    return super.inHexadecimal();
  }

  @Override
  @CheckReturnValue
  public AtomicReferenceArrayAssert<T> inBinary() {
    return super.inBinary();
  }

  /**
   * Filter the array under test keeping only elements having a property or field equal to {@code expectedValue}, the
   * property/field is specified by {@code propertyOrFieldName} parameter.
   * <p>
   * The filter first tries to get the value from a property (named {@code propertyOrFieldName}), if no such property
   * exists it tries to read the value from a field. Reading private fields is supported by default, this can be
   * globally disabled by calling {@link Assertions#setAllowExtractingPrivateFields(boolean)
   * Assertions.setAllowExtractingPrivateFields(false)}.
   * <p>
   * When reading <b>nested</b> property/field, if an intermediate value is null the whole nested property/field is
   * considered to be null, thus reading "address.street.name" value will return null if "street" value is null.
   * <p>
   *
   * As an example, let's check all employees 800 years old (yes, special employees):
   * <pre><code class='java'> Employee yoda   = new Employee(1L, new Name("Yoda"), 800);
   * Employee obiwan = new Employee(2L, new Name("Obiwan"), 800);
   * Employee luke   = new Employee(3L, new Name("Luke", "Skywalker"), 26);
   * Employee noname = new Employee(4L, null, 50);
   *
   * AtomicReferenceArray&lt;Employee&gt; employees = new AtomicReferenceArray&lt;&gt;(new Employee[]{ yoda, luke, obiwan, noname });
   *
   * assertThat(employees).filteredOn("age", 800)
   *                      .containsOnly(yoda, obiwan);</code></pre>
   *
   * Nested properties/fields are supported:
   * <pre><code class='java'> // Name is bean class with 'first' and 'last' String properties
   *
   * // name is null for noname =&gt; it does not match the filter on "name.first"
   * assertThat(employees).filteredOn("name.first", "Luke")
   *                      .containsOnly(luke);
   *
   * assertThat(employees).filteredOn("name.last", "Vader")
   *                      .isEmpty();</code></pre>
   * <p>
   * If you want to filter on null value, use {@link #filteredOnNull(String)} as Java will resolve the call to
   * {@link #filteredOn(String, FilterOperator)} instead of this method.
   * <p>
   * An {@link IntrospectionError} is thrown if the given propertyOrFieldName can't be found in one of the array
   * elements.
   * <p>
   * You can chain filters:
   * <pre><code class='java'> // fellowshipOfTheRing is an array of TolkienCharacter having race and name fields
   * // 'not' filter is statically imported from Assertions.not
   *
   * assertThat(fellowshipOfTheRing).filteredOn("race.name", "Man")
   *                                .filteredOn("name", not("Boromir"))
   *                                .containsOnly(aragorn);</code></pre>
   * If you need more complex filter, use {@link #filteredOn(Condition)} and provide a {@link Condition} to specify the
   * filter to apply.
   *
   * @param propertyOrFieldName the name of the property or field to read
   * @param expectedValue the value to compare element's property or field with
   * @return a new assertion object with the filtered array under test
   * @throws IllegalArgumentException if the given propertyOrFieldName is {@code null} or empty.
   * @throws IntrospectionError if the given propertyOrFieldName can't be found in one of the array elements.
   * @since 2.7.0 / 3.7.0
   */
  @CheckReturnValue
  public AtomicReferenceArrayAssert<T> filteredOn(String propertyOrFieldName, Object expectedValue) {
    Iterable<? extends T> filteredIterable = filter(array).with(propertyOrFieldName, expectedValue).get();
    return new AtomicReferenceArrayAssert<>(new AtomicReferenceArray<>(toArray(filteredIterable)));
  }

  /**
   * Filter the array under test keeping only elements whose property or field specified by {@code propertyOrFieldName}
   * is null.
   * <p>
   * exists it tries to read the value from a field. Reading private fields is supported by default, this can be
   * globally disabled by calling {@link Assertions#setAllowExtractingPrivateFields(boolean)
   * Assertions.setAllowExtractingPrivateFields(false)}.
   * <p>
   * When reading <b>nested</b> property/field, if an intermediate value is null the whole nested property/field is
   * considered to be null, thus reading "address.street.name" value will return null if "street" value is null.
   * <p>
   * As an example, let's check all employees 800 years old (yes, special employees):
   * <pre><code class='java'> Employee yoda   = new Employee(1L, new Name("Yoda"), 800);
   * Employee obiwan = new Employee(2L, new Name("Obiwan"), 800);
   * Employee luke   = new Employee(3L, new Name("Luke", "Skywalker"), 26);
   * Employee noname = new Employee(4L, null, 50);
   *
   * AtomicReferenceArray&lt;Employee&gt; employees = new AtomicReferenceArray&lt;&gt;(new Employee[]{ yoda, luke, obiwan, noname });
   *
   * assertThat(employees).filteredOnNull("name")
   *                      .containsOnly(noname);</code></pre>
   *
   * Nested properties/fields are supported:
   * <pre><code class='java'> // Name is bean class with 'first' and 'last' String properties
   *
   * assertThat(employees).filteredOnNull("name.last")
   *                      .containsOnly(yoda, obiwan, noname);</code></pre>
   *
   * An {@link IntrospectionError} is thrown if the given propertyOrFieldName can't be found in one of the array
   * elements.
   * <p>
   * If you need more complex filter, use {@link #filteredOn(Condition)} and provide a {@link Condition} to specify the
   * filter to apply.
   *
   * @param propertyOrFieldName the name of the property or field to read
   * @return a new assertion object with the filtered array under test
   * @throws IntrospectionError if the given propertyOrFieldName can't be found in one of the array elements.
   * @since 2.7.0 / 3.7.0
   */
  @CheckReturnValue
  public AtomicReferenceArrayAssert<T> filteredOnNull(String propertyOrFieldName) {
    // need to cast nulll to Object otherwise it calls :
    // filteredOn(String propertyOrFieldName, FilterOperation<?> filterOperation)
    return filteredOn(propertyOrFieldName, (Object) null);
  }

  /**
   * Filter the array under test keeping only elements having a property or field matching the filter expressed with
   * the {@link FilterOperator}, the property/field is specified by {@code propertyOrFieldName} parameter.
   * <p>
   * The existing filters are :
   * <ul>
   * <li> {@link Assertions#not(Object) not(Object)}</li>
   * <li> {@link Assertions#in(Object...) in(Object...)}</li>
   * <li> {@link Assertions#notIn(Object...) notIn(Object...)}</li>
   * </ul>
   * <p>
   * Whatever filter is applied, it first tries to get the value from a property (named {@code propertyOrFieldName}), if
   * no such property exists it tries to read the value from a field. Reading private fields is supported by default,
   * this can be globally disabled by calling {@link Assertions#setAllowExtractingPrivateFields(boolean)
   * Assertions.setAllowExtractingPrivateFields(false)}.
   * <p>
   * When reading <b>nested</b> property/field, if an intermediate value is null the whole nested property/field is
   * considered to be null, thus reading "address.street.name" value will return null if "street" value is null.
   * <p>
   *
   * As an example, let's check stuff on some special employees :
   * <pre><code class='java'> Employee yoda   = new Employee(1L, new Name("Yoda"), 800);
   * Employee obiwan = new Employee(2L, new Name("Obiwan"), 800);
   * Employee luke   = new Employee(3L, new Name("Luke", "Skywalker"), 26);
   *
   * AtomicReferenceArray&lt;Employee&gt; employees = new AtomicReferenceArray&lt;&gt;(new Employee[]{ yoda, luke, obiwan, noname });
   *
   * // 'not' filter is statically imported from Assertions.not
   * assertThat(employees).filteredOn("age", not(800))
   *                      .containsOnly(luke);
   *
   * // 'in' filter is statically imported from Assertions.in
   * // Name is bean class with 'first' and 'last' String properties
   * assertThat(employees).filteredOn("name.first", in("Yoda", "Luke"))
   *                      .containsOnly(yoda, luke);
   *
   * // 'notIn' filter is statically imported from Assertions.notIn
   * assertThat(employees).filteredOn("name.first", notIn("Yoda", "Luke"))
   *                      .containsOnly(obiwan);</code></pre>
   *
   * An {@link IntrospectionError} is thrown if the given propertyOrFieldName can't be found in one of the array
   * elements.
   * <p>
   * Note that combining filter operators is not supported, thus the following code is not correct:
   * <pre><code class='java'> // Combining filter operators like not(in(800)) is NOT supported
   * // -&gt; throws UnsupportedOperationException
   * assertThat(employees).filteredOn("age", not(in(800)))
   *                      .contains(luke);</code></pre>
   * <p>
   * You can chain filters:
   * <pre><code class='java'> // fellowshipOfTheRing is an array of TolkienCharacter having race and name fields
   * // 'not' filter is statically imported from Assertions.not
   *
   * assertThat(fellowshipOfTheRing).filteredOn("race.name", "Man")
   *                                .filteredOn("name", not("Boromir"))
   *                                .containsOnly(aragorn);</code></pre>
   *
   * If you need more complex filter, use {@link #filteredOn(Condition)} and provide a {@link Condition} to specify the
   * filter to apply.
   *
   * @param propertyOrFieldName the name of the property or field to read
   * @param filterOperator the filter operator to apply
   * @return a new assertion object with the filtered array under test
   * @throws IllegalArgumentException if the given propertyOrFieldName is {@code null} or empty.
   * @since 2.7.0 / 3.7.0
   */
  @CheckReturnValue
  public AtomicReferenceArrayAssert<T> filteredOn(String propertyOrFieldName, FilterOperator<?> filterOperator) {
    checkNotNull(filterOperator);
    Filters<? extends T> filter = filter(array).with(propertyOrFieldName);
    filterOperator.applyOn(filter);
    return new AtomicReferenceArrayAssert<>(new AtomicReferenceArray<>(toArray(filter.get())));
  }

  /**
   * Filter the array under test keeping only elements matching the given {@link Condition}.
   * <p>
   * Let's check old employees whose age &gt; 100:
   * <pre><code class='java'> Employee yoda   = new Employee(1L, new Name("Yoda"), 800);
   * Employee obiwan = new Employee(2L, new Name("Obiwan"), 800);
   * Employee luke   = new Employee(3L, new Name("Luke", "Skywalker"), 26);
   * Employee noname = new Employee(4L, null, 50);
   *
   * AtomicReferenceArray&lt;Employee&gt; employees = new AtomicReferenceArray&lt;&gt;(new Employee[]{ yoda, luke, obiwan, noname });
   *
   * // old employee condition, "old employees" describes the condition in error message
   * // you just have to implement 'matches' method
   * Condition&lt;Employee&gt; oldEmployees = new Condition&lt;Employee&gt;("old employees") {
   *       {@literal @}Override
   *       public boolean matches(Employee employee) {
   *         return employee.getAge() &gt; 100;
   *       }
   *     };
   *   }
   * assertThat(employees).filteredOn(oldEmployees)
   *                      .containsOnly(yoda, obiwan);</code></pre>
   *
   * You can combine {@link Condition} with condition operator like {@link Not}:
   * <pre><code class='java'> // 'not' filter is statically imported from Assertions.not
   * assertThat(employees).filteredOn(not(oldEmployees))
   *                      .contains(luke, noname);</code></pre>
   *
   * @param condition the filter condition / predicate
   * @return a new assertion object with the filtered array under test
   * @throws IllegalArgumentException if the given condition is {@code null}.
   * @since 2.7.0 / 3.7.0
   */
  @CheckReturnValue
  public AtomicReferenceArrayAssert<T> filteredOn(Condition<? super T> condition) {
    Iterable<? extends T> filteredIterable = filter(array).being(condition).get();
    return new AtomicReferenceArrayAssert<>(new AtomicReferenceArray<>(toArray(filteredIterable)));
  }

  /**
<<<<<<< HEAD
   * Verifies that all elements match the given {@link Predicate}.
   * <p>
   * Example :
   * <pre><code class='java'> AtomicReferenceArray&lt;String&gt; abc = new AtomicReferenceArray&lt;&gt;(new String[] {"a", "b", "c"});
   * AtomicReferenceArray&lt;String&gt; abcc = new AtomicReferenceArray&lt;&gt;(new String[] {"a", "b", "cc"});
   *
   * // assertion will pass
   * assertThat(abc).allMatch(s -&gt; s.length() == 1);
   *
   * // assertion will fail
   * assertThat(abcc).allMatch(s -&gt; s.length() == 1);</code></pre>
   *
   * Note that you can achieve the same result with {@link #are(Condition) are(Condition)} or {@link #have(Condition) have(Condition)}.
   *
   * @param predicate the given {@link Predicate}.
   * @return {@code this} object.
   * @throws NullPointerException if the given predicate is {@code null}.
   * @throws AssertionError if an element cannot be cast to T.
   * @throws AssertionError if one or more elements don't satisfy the given predicate.
   * @since 3.7.0
   */
  @Override
  public AtomicReferenceArrayAssert<T> allMatch(Predicate<? super T> predicate) {
    iterables.assertAllMatch(info, newArrayList(array), predicate, PredicateDescription.GIVEN);
=======
   * Verifies that the actual AtomicReferenceArray contains at least one of the given values.
   * <p>
   * Example :
   * <pre><code class='java'> AtomicReferenceArray&lt;String&gt; abc = new AtomicReferenceArray&lt;&gt;(new String[]{"a", "b", "c"}); 
   *
   * // assertions will pass
   * assertThat(abc).containsAnyOf("b")
   *                .containsAnyOf("b", "c")
   *                .containsAnyOf("a", "b", "c")
   *                .containsAnyOf("a", "b", "c", "d")
   *                .containsAnyOf("e", "f", "g", "b");
   *
   * // assertions will fail
   * assertThat(abc).containsAnyOf("d");
   * assertThat(abc).containsAnyOf("d", "e", "f", "g");</code></pre>
   *
   * @param values the values whose at least one which is expected to be in the {@code AtomicReferenceArray} under test.
   * @return {@code this} assertion object.
   * @throws NullPointerException if the array of values is {@code null}.
   * @throws IllegalArgumentException if the array of values is empty and the {@code AtomicReferenceArray} under test is not empty.
   * @throws AssertionError if the {@code AtomicReferenceArray} under test is {@code null}.
   * @throws AssertionError if the {@code AtomicReferenceArray} under test does not contain any of the given {@code values}.
   * @since 2.9.0 / 3.9.0
   */
  @Override
  public AtomicReferenceArrayAssert<T> containsAnyOf(@SuppressWarnings("unchecked") T... values) {
    arrays.assertContainsAnyOf(info, array, values);
>>>>>>> 9dc7c994
    return myself;
  }

  /**
<<<<<<< HEAD
   * Verifies that all the elements of actual's array match the given {@link Predicate}. The predicate description is used
   * to get an informative error message.
   * <p>
   * Example :
   * <pre><code class='java'> AtomicReferenceArray&lt;String&gt; abc = new AtomicReferenceArray&lt;&gt;(new String[] {"a", "b", "c"});
   * AtomicReferenceArray&lt;String&gt; abcc = new AtomicReferenceArray&lt;&gt;(new String[] {"a", "b", "cc"});
   *
   * // assertion will pass
   * assertThat(abc).allMatch(s -&gt; s.length() == 1, "length of 1");
   *
   * // assertion will fail
   * assertThat(abcc).allMatch(s -&gt; s.length() == 1, "length of 1");</code></pre>
   *
   * The message of the failed assertion would be:
   * <pre><code class='java'>Expecting all elements of:
   *  <["a", "b", "cc"]>
   *  to match 'length of 1' predicate but this element did not:
   *  <"cc"></code></pre>
   *
   *
   * @param predicate the given {@link Predicate}.
   * @param predicateDescription a description of the {@link Predicate} used in the error message
   * @return {@code this} object.
   * @throws NullPointerException if the given predicate is {@code null}.
   * @throws AssertionError if an element cannot be cast to T.
   * @throws AssertionError if one or more elements don't satisfy the given predicate.
   * @since 3.7.0
   */
  @Override
  public AtomicReferenceArrayAssert<T> allMatch(Predicate<? super T> predicate, String predicateDescription) {
    iterables.assertAllMatch(info, newArrayList(array), predicate, new PredicateDescription(predicateDescription));
    return myself;
  }

  /**
   * Verifies that all the elements satisfy given requirements expressed as a {@link Consumer}.
   * <p>
   * This is useful to perform a group of assertions on elements.
   * <p>
   * Grouping assertions example:
   * <pre><code class='java'> // myIcelanderFriends is an AtomicReferenceArray&lt;Person&gt; 
   * assertThat(myIcelanderFriends).allSatisfy(person -&gt; {
   *                                 assertThat(person.getCountry()).isEqualTo("Iceland");
   *                                 assertThat(person.getPhoneCountryCode()).isEqualTo("+354");
   *                               });</code></pre>
   *
   * @param requirements the given {@link Consumer}.
   * @return {@code this} object.
   * @throws NullPointerException if the given {@link Consumer} is {@code null}.
   * @throws AssertionError if one or more elements don't satisfy given requirements.
   * @since 3.7.0
   */
  @Override
  public AtomicReferenceArrayAssert<T> allSatisfy(Consumer<? super T> requirements) {
    iterables.assertAllSatisfy(info, newArrayList(array), requirements);
    return myself;
  }

  /**
   * Verifies that at least one element satisfies the given requirements expressed as a {@link Consumer}.
   * <p>
   * This is useful to check that a group of assertions is verified by (at least) one element.
   * <p>
   * If the {@link AtomicReferenceArray} to assert is empty, the assertion will fail.
   * <p>
   * Grouping assertions example:
   * <pre><code class='java'> // myIcelanderFriends is an AtomicReferenceArray&lt;Person&gt;
   * assertThat(myIcelanderFriends).anySatisfy(person -&gt; {
   *                                 assertThat(person.getCountry()).isEqualTo("Iceland");
   *                                 assertThat(person.getPhoneCountryCode()).isEqualTo("+354");
   *                                 assertThat(person.getSurname()).endsWith("son");
   *                               });
   *                               
   * // assertion fails for empty group, whatever the requirements are.  
   * assertThat(emptyArray).anySatisfy($ -&gt; {
   *                         assertThat(true).isTrue();
   *                       });</code></pre>
   *
   * @param requirements the given {@link Consumer}.
   * @return {@code this} object.
   * @throws NullPointerException if the given {@link Consumer} is {@code null}.
   * @throws AssertionError if all elements don't satisfy given requirements.
   * @since 3.7.0
   */
  @Override
  public AtomicReferenceArrayAssert<T> anySatisfy(Consumer<? super T> requirements) {
    iterables.assertAnySatisfy(info, newArrayList(array), requirements);
    return myself;
=======
   * Verifies that the actual AtomicReferenceArray contains at least one of the given {@link Iterable} elements.
   * <p>
   * Example :
   * <pre><code class='java'> AtomicReferenceArray&lt;String&gt; abc = new AtomicReferenceArray&lt;&gt;(new String[]{"a", "b", "c"}); 
   *
   * // assertions will pass
   * assertThat(abc).containsAnyElementsOf(Arrays.asList("b"))
   *                .containsAnyElementsOf(Arrays.asList("b", "c"))
   *                .containsAnyElementsOf(Arrays.asList("a", "b", "c"))
   *                .containsAnyElementsOf(Arrays.asList("a", "b", "c", "d"))
   *                .containsAnyElementsOf(Arrays.asList("e", "f", "g", "b"));
   *
   * // assertions will fail
   * assertThat(abc).containsAnyElementsOf(Arrays.asList("d"));
   * assertThat(abc).containsAnyElementsOf(Arrays.asList("d", "e", "f", "g"));</code></pre>
   *
   * @param iterable the iterable whose at least one element is expected to be in the {@code AtomicReferenceArray} under test.
   * @return {@code this} assertion object.
   * @throws NullPointerException if the iterable of expected values is {@code null}.
   * @throws IllegalArgumentException if the iterable of expected values is empty and the {@code AtomicReferenceArray} under test is not empty.
   * @throws AssertionError if the {@code AtomicReferenceArray} under test is {@code null}.
   * @throws AssertionError if the {@code AtomicReferenceArray} under test does not contain any of elements from the given {@code Iterable}.
   * @since 2.9.0 / 3.9.0
   */
  @Override
  public AtomicReferenceArrayAssert<T> containsAnyElementsOf(Iterable<T> iterable) {
    return containsAnyOf(toArray(iterable));
>>>>>>> 9dc7c994
  }

}<|MERGE_RESOLUTION|>--- conflicted
+++ resolved
@@ -2549,7 +2549,6 @@
   }
 
   /**
-<<<<<<< HEAD
    * Verifies that all elements match the given {@link Predicate}.
    * <p>
    * Example :
@@ -2574,40 +2573,10 @@
   @Override
   public AtomicReferenceArrayAssert<T> allMatch(Predicate<? super T> predicate) {
     iterables.assertAllMatch(info, newArrayList(array), predicate, PredicateDescription.GIVEN);
-=======
-   * Verifies that the actual AtomicReferenceArray contains at least one of the given values.
-   * <p>
-   * Example :
-   * <pre><code class='java'> AtomicReferenceArray&lt;String&gt; abc = new AtomicReferenceArray&lt;&gt;(new String[]{"a", "b", "c"}); 
-   *
-   * // assertions will pass
-   * assertThat(abc).containsAnyOf("b")
-   *                .containsAnyOf("b", "c")
-   *                .containsAnyOf("a", "b", "c")
-   *                .containsAnyOf("a", "b", "c", "d")
-   *                .containsAnyOf("e", "f", "g", "b");
-   *
-   * // assertions will fail
-   * assertThat(abc).containsAnyOf("d");
-   * assertThat(abc).containsAnyOf("d", "e", "f", "g");</code></pre>
-   *
-   * @param values the values whose at least one which is expected to be in the {@code AtomicReferenceArray} under test.
-   * @return {@code this} assertion object.
-   * @throws NullPointerException if the array of values is {@code null}.
-   * @throws IllegalArgumentException if the array of values is empty and the {@code AtomicReferenceArray} under test is not empty.
-   * @throws AssertionError if the {@code AtomicReferenceArray} under test is {@code null}.
-   * @throws AssertionError if the {@code AtomicReferenceArray} under test does not contain any of the given {@code values}.
-   * @since 2.9.0 / 3.9.0
-   */
-  @Override
-  public AtomicReferenceArrayAssert<T> containsAnyOf(@SuppressWarnings("unchecked") T... values) {
-    arrays.assertContainsAnyOf(info, array, values);
->>>>>>> 9dc7c994
-    return myself;
-  }
-
-  /**
-<<<<<<< HEAD
+    return myself;
+  }
+
+  /**
    * Verifies that all the elements of actual's array match the given {@link Predicate}. The predicate description is used
    * to get an informative error message.
    * <p>
@@ -2696,7 +2665,40 @@
   public AtomicReferenceArrayAssert<T> anySatisfy(Consumer<? super T> requirements) {
     iterables.assertAnySatisfy(info, newArrayList(array), requirements);
     return myself;
-=======
+  }
+
+  /**
+   * Verifies that the actual AtomicReferenceArray contains at least one of the given values.
+   * <p>
+   * Example :
+   * <pre><code class='java'> AtomicReferenceArray&lt;String&gt; abc = new AtomicReferenceArray&lt;&gt;(new String[]{"a", "b", "c"}); 
+   *
+   * // assertions will pass
+   * assertThat(abc).containsAnyOf("b")
+   *                .containsAnyOf("b", "c")
+   *                .containsAnyOf("a", "b", "c")
+   *                .containsAnyOf("a", "b", "c", "d")
+   *                .containsAnyOf("e", "f", "g", "b");
+   *
+   * // assertions will fail
+   * assertThat(abc).containsAnyOf("d");
+   * assertThat(abc).containsAnyOf("d", "e", "f", "g");</code></pre>
+   *
+   * @param values the values whose at least one which is expected to be in the {@code AtomicReferenceArray} under test.
+   * @return {@code this} assertion object.
+   * @throws NullPointerException if the array of values is {@code null}.
+   * @throws IllegalArgumentException if the array of values is empty and the {@code AtomicReferenceArray} under test is not empty.
+   * @throws AssertionError if the {@code AtomicReferenceArray} under test is {@code null}.
+   * @throws AssertionError if the {@code AtomicReferenceArray} under test does not contain any of the given {@code values}.
+   * @since 2.9.0 / 3.9.0
+   */
+  @Override
+  public AtomicReferenceArrayAssert<T> containsAnyOf(@SuppressWarnings("unchecked") T... values) {
+    arrays.assertContainsAnyOf(info, array, values);
+    return myself;
+  }
+
+  /**
    * Verifies that the actual AtomicReferenceArray contains at least one of the given {@link Iterable} elements.
    * <p>
    * Example :
@@ -2724,7 +2726,6 @@
   @Override
   public AtomicReferenceArrayAssert<T> containsAnyElementsOf(Iterable<T> iterable) {
     return containsAnyOf(toArray(iterable));
->>>>>>> 9dc7c994
   }
 
 }