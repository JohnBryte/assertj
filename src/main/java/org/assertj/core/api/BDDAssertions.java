/**
 * Licensed under the Apache License, Version 2.0 (the "License"); you may not use this file except in compliance with
 * the License. You may obtain a copy of the License at
 *
 * http://www.apache.org/licenses/LICENSE-2.0
 *
 * Unless required by applicable law or agreed to in writing, software distributed under the License is distributed on
 * an "AS IS" BASIS, WITHOUT WARRANTIES OR CONDITIONS OF ANY KIND, either express or implied. See the License for the
 * specific language governing permissions and limitations under the License.
 *
 * Copyright 2012-2017 the original author or authors.
 */
package org.assertj.core.api;

import java.io.File;
import java.io.InputStream;
import java.math.BigDecimal;
import java.math.BigInteger;
import java.net.URI;
import java.net.URL;
import java.nio.file.Path;
import java.time.Instant;
import java.time.LocalDate;
import java.time.LocalDateTime;
import java.time.LocalTime;
import java.time.OffsetDateTime;
import java.time.OffsetTime;
import java.time.ZonedDateTime;
import java.util.Date;
import java.util.Iterator;
import java.util.List;
import java.util.Map;
import java.util.Optional;
import java.util.OptionalDouble;
import java.util.OptionalInt;
import java.util.OptionalLong;
import java.util.concurrent.CompletableFuture;
import java.util.concurrent.Future;
import java.util.concurrent.atomic.AtomicBoolean;
import java.util.concurrent.atomic.AtomicInteger;
import java.util.concurrent.atomic.AtomicIntegerArray;
import java.util.concurrent.atomic.AtomicIntegerFieldUpdater;
import java.util.concurrent.atomic.AtomicLong;
import java.util.concurrent.atomic.AtomicLongArray;
import java.util.concurrent.atomic.AtomicLongFieldUpdater;
import java.util.concurrent.atomic.AtomicMarkableReference;
import java.util.concurrent.atomic.AtomicReference;
import java.util.concurrent.atomic.AtomicReferenceArray;
import java.util.concurrent.atomic.AtomicReferenceFieldUpdater;
import java.util.concurrent.atomic.AtomicStampedReference;
import java.util.function.DoublePredicate;
import java.util.function.IntPredicate;
import java.util.function.LongPredicate;
import java.util.function.Predicate;
import java.util.stream.BaseStream;

import org.assertj.core.api.ThrowableAssert.ThrowingCallable;
import org.assertj.core.util.CheckReturnValue;

/**
 * Behavior-driven development style entry point for assertion methods for different types. Each method in this class is a static factory
 * for a type-specific assertion object.
 * <p>
 * The difference with the {@link Assertions} class is that entry point methods are named <code>then</code> instead of
 * <code>assertThat</code>.
 * <p>
 * For example:
 * <pre><code class='java'> {@literal @}Test
 * public void bdd_assertions_example() {
 *   //given
 *   List&lt;BasketBallPlayer&gt; bulls = new ArrayList&lt;&gt;();
 *
 *   //when
 *   bulls.add(rose);
 *   bulls.add(noah);
 *
 *   then(bulls).contains(rose, noah).doesNotContain(james);
 * }</code></pre>
 *
 * @author Alex Ruiz
 * @author Yvonne Wang
 * @author David DIDIER
 * @author Ted Young
 * @author Joel Costigliola
 * @author Matthieu Baechler
 * @author Mikhail Mazursky
 * @author Nicolas François
 * @author Julien Meddah
 * @author William Delanoue
 * @author Mariusz Smykula
 */
public class BDDAssertions extends Assertions {

  /**
   * Create assertion for {@link Predicate}.
   *
   * @param actual the actual value.
   * @param <T> the type of the value contained in the {@link Predicate}.
   * @return the created assertion object.
   *
   * @since 3.5.0
   */
  @CheckReturnValue
  public static <T> PredicateAssert<T> then(Predicate<T> actual) {
    return assertThat(actual);
  }

  /**
   * Create assertion for {@link IntPredicate}.
   *
   * @return the created assertion object.
   *
   * @since 3.5.0
   */
  @CheckReturnValue
  public static IntPredicateAssert then(IntPredicate actual) {
    return assertThat(actual);
  }

  /**
   * Create assertion for {@link LongPredicate}.
   *
   * @return the created assertion object.
   *
   * @since 3.5.0
   */
  @CheckReturnValue
  public static LongPredicateAssert then(LongPredicate actual) {
    return assertThat(actual);
  }

  /**
   * Create assertion for {@link DoublePredicate}.
   *
   * @return the created assertion object.
   *
   * @since 3.5.0
   */
  @CheckReturnValue
  public static DoublePredicateAssert then(DoublePredicate actual) {
    return assertThat(actual);
  }

  /**
   * Create assertion for {@link java.util.Optional}.
   *
   * @param optional the actual value.
   * @param <VALUE> the type of the value contained in the {@link java.util.Optional}.
   *
   * @return the created assertion object.
   */
  @CheckReturnValue
  public static <VALUE> OptionalAssert<VALUE> then(Optional<VALUE> optional) {
    return assertThat(optional);
  }

  /**
   * Create assertion for {@link java.util.OptionalInt}.
   *
   * @param optional the actual value.
   *
   * @return the created assertion object.
   */
  @CheckReturnValue
  public static OptionalIntAssert then(OptionalInt optional) {
    return assertThat(optional);
  }

  /**
   * Create assertion for {@link java.util.OptionalLong}.
   *
   * @param optional the actual value.
   *
   * @return the created assertion object.
   */
  @CheckReturnValue
  public static OptionalLongAssert then(OptionalLong optional) {
    return assertThat(optional);
  }

  /**
   * Create assertion for {@link java.util.OptionalDouble}.
   *
   * @param optional the actual value.
   *
   * @return the created assertion object.
   */
  @CheckReturnValue
  public static OptionalDoubleAssert then(OptionalDouble optional) {
    return assertThat(optional);
  }

  /**
   * Creates a new instance of <code>{@link org.assertj.core.api.BigDecimalAssert}</code>.
   *
   * @param actual the actual value.
   * @return the created assertion object.
   */
  @CheckReturnValue
  public static AbstractBigDecimalAssert<?> then(BigDecimal actual) {
    return assertThat(actual);
  }

  /**
   * Creates a new instance of <code>{@link org.assertj.core.api.BigIntegerAssert}</code>.
   *
   * @param actual the actual value.
   * @return the created assertion object.
   * @since 2.7.0 / 3.7.0
   */
  @CheckReturnValue
  public static AbstractBigIntegerAssert<?> then(BigInteger actual) {
    return assertThat(actual);
  }

  /**
   * Creates a new instance of <code>{@link org.assertj.core.api.BooleanAssert}</code>.
   *
   * @param actual the actual value.
   * @return the created assertion object.
   */
  @CheckReturnValue
  public static AbstractBooleanAssert<?> then(boolean actual) {
    return assertThat(actual);
  }

  /**
   * Creates a new instance of <code>{@link org.assertj.core.api.BooleanAssert}</code>.
   *
   * @param actual the actual value.
   * @return the created assertion object.
   */
  @CheckReturnValue
  public static AbstractBooleanAssert<?> then(Boolean actual) {
    return assertThat(actual);
  }

  /**
   * Creates a new instance of <code>{@link org.assertj.core.api.BooleanArrayAssert}</code>.
   *
   * @param actual the actual value.
   * @return the created assertion object.
   */
  @CheckReturnValue
  public static AbstractBooleanArrayAssert<?> then(boolean[] actual) {
    return assertThat(actual);
  }

  /**
   * Creates a new instance of <code>{@link org.assertj.core.api.ByteAssert}</code>.
   *
   * @param actual the actual value.
   * @return the created assertion object.
   */
  @CheckReturnValue
  public static AbstractByteAssert<?> then(byte actual) {
    return assertThat(actual);
  }

  /**
   * Creates a new instance of <code>{@link org.assertj.core.api.ByteAssert}</code>.
   *
   * @param actual the actual value.
   * @return the created assertion object.
   */
  @CheckReturnValue
  public static AbstractByteAssert<?> then(Byte actual) {
    return assertThat(actual);
  }

  /**
   * Creates a new instance of <code>{@link org.assertj.core.api.ByteArrayAssert}</code>.
   *
   * @param actual the actual value.
   * @return the created assertion object.
   */
  @CheckReturnValue
  public static AbstractByteArrayAssert<?> then(byte[] actual) {
    return assertThat(actual);
  }

  /**
   * Creates a new instance of <code>{@link org.assertj.core.api.CharacterAssert}</code>.
   *
   * @param actual the actual value.
   * @return the created assertion object.
   */
  @CheckReturnValue
  public static AbstractCharacterAssert<?> then(char actual) {
    return assertThat(actual);
  }

  /**
   * Creates a new instance of <code>{@link org.assertj.core.api.CharArrayAssert}</code>.
   *
   * @param actual the actual value.
   * @return the created assertion object.
   */
  @CheckReturnValue
  public static AbstractCharArrayAssert<?> then(char[] actual) {
    return assertThat(actual);
  }

  /**
   * Creates a new instance of <code>{@link org.assertj.core.api.CharacterAssert}</code>.
   *
   * @param actual the actual value.
   * @return the created assertion object.
   */
  @CheckReturnValue
  public static AbstractCharacterAssert<?> then(Character actual) {
    return assertThat(actual);
  }

  /**
   * Creates a new instance of <code>{@link org.assertj.core.api.ClassAssert}</code>
   *
   * @param actual the actual value.
   * @return the created assertion object.
   */
  @CheckReturnValue
  public static AbstractClassAssert<?> then(Class<?> actual) {
    return assertThat(actual);
  }

  /**
   * Creates a new instance of <code>{@link org.assertj.core.api.GenericComparableAssert}</code> with
   * standard comparison semantics.
   *
   * @param actual the actual value.
   * @return the created assertion object.
   */
  @CheckReturnValue
  public static <T extends Comparable<? super T>> AbstractComparableAssert<?, T> then(T actual) {
    return assertThat(actual);
  }

  /**
   * Creates a new instance of <code>{@link org.assertj.core.api.IterableAssert}</code>.
   *
   * @param actual the actual value.
   * @return the created assertion object.
   */
  @CheckReturnValue
  public static <T> IterableAssert<T> then(Iterable<? extends T> actual) {
    return assertThat(actual);
  }

  /**
   * Creates a new instance of <code>{@link org.assertj.core.api.IterableAssert}</code>. The <code>{@link
   * java.util.Iterator}</code> is first
   * converted
   * into an <code>{@link Iterable}</code>
   *
   * @param actual the actual value.
   * @return the created assertion object.
   */
  @CheckReturnValue
  public static <T> IterableAssert<T> then(Iterator<? extends T> actual) {
    return assertThat(actual);
  }

  /**
   * Creates a new instance of <code>{@link FactoryBasedNavigableIterableAssert}</code> allowing to navigate to any {@code Iterable} element
   * in order to perform assertions on it.
   * <p>
   * Navigational methods provided:<ul>
   * <li>{@link AbstractIterableAssert#first() first()}</li>
   * <li>{@link AbstractIterableAssert#last() last()}</li>
   * <li>{@link AbstractIterableAssert#element(int) element(index)}</li>
   * </ul>
   * <p>
   * The available assertions after navigating to an element depend on the {@code ELEMENT_ASSERT} parameter of the given
   * {@link AssertFactory AssertFactory&lt;ELEMENT, ELEMENT_ASSERT&gt;} (AssertJ can't figure it out because of Java type erasure).
   * <p>
   * Example with {@code String} element assertions:
   * <pre><code class='java'> Iterable&lt;String&gt; hobbits = newHashSet("frodo", "sam", "pippin");
   *
   * // build an AssertFactory for StringAssert (much nicer with Java 8 lambdas)
   * AssertFactory&lt;String, StringAssert&gt; stringAssertFactory = new AssertFactory&lt;String, StringAssert&gt;() {
   *   {@literal @}Override
   *   public StringAssert createAssert(String string) {
   *     return new StringAssert(string);
   *   }
   * };
   *
   * // assertion succeeds with String assertions chained after first()
   * then(hobbits, stringAssertFactory).first()
   *                                   .startsWith("fro")
   *                                   .endsWith("do");</code></pre>
   *
   * @param actual the actual value.
   * @param assertFactory the factory used to create the elements assert instance.
   * @return the created assertion object.
   */
//@format:off
  public static <ACTUAL extends Iterable<? extends ELEMENT>, ELEMENT, ELEMENT_ASSERT extends AbstractAssert<ELEMENT_ASSERT, ELEMENT>>
         FactoryBasedNavigableIterableAssert<?, ACTUAL, ELEMENT, ELEMENT_ASSERT> then(Iterable<? extends ELEMENT> actual,
                                                                                 AssertFactory<ELEMENT, ELEMENT_ASSERT> assertFactory) {
    return assertThat(actual, assertFactory);
  }

  /**
   * Creates a new instance of <code>{@link ClassBasedNavigableIterableAssert}</code> allowing to navigate to any {@code Iterable} element
   * in order to perform assertions on it.
   * <p>
   * Navigational methods provided:<ul>
   * <li>{@link AbstractIterableAssert#first() first()}</li>
   * <li>{@link AbstractIterableAssert#last() last()}</li>
   * <li>{@link AbstractIterableAssert#element(int) element(index)}</li>
   * </ul>
   * <p>
   * The available assertions after navigating to an element depend on the given {@code assertClass}
   * (AssertJ can't find the element assert type by itself because of Java type erasure).
   * <p>
   * Example with {@code String} element assertions:
   * <pre><code class='java'> Iterable&lt;String&gt; hobbits = newHashSet("frodo", "sam", "pippin");
   *
   * // assertion succeeds with String assertions chained after first()
   * then(hobbits, StringAssert.class).first()
   *                                  .startsWith("fro")
   *                                  .endsWith("do");</code></pre>
   *
   * @param actual the actual value.
   * @param assertClass the class used to create the elements assert instance.
   * @return the created assertion object.
   */
  public static <ACTUAL extends Iterable<? extends ELEMENT>, ELEMENT, ELEMENT_ASSERT extends AbstractAssert<ELEMENT_ASSERT, ELEMENT>>
         ClassBasedNavigableIterableAssert<?, ACTUAL, ELEMENT, ELEMENT_ASSERT> then(ACTUAL actual,
                                                                                          Class<ELEMENT_ASSERT> assertClass) {
    return assertThat(actual, assertClass);
  }

  /**
   * Creates a new instance of <code>{@link FactoryBasedNavigableListAssert}</code> allowing to navigate to any {@code List} element
   * in order to perform assertions on it.
   * <p>
   * Navigational methods provided:<ul>
   * <li>{@link AbstractIterableAssert#first() first()}</li>
   * <li>{@link AbstractIterableAssert#last() last()}</li>
   * <li>{@link AbstractIterableAssert#element(int) element(index)}</li>
   * </ul>
   * <p>
   * The available assertions after navigating to an element depend on the {@code ELEMENT_ASSERT} parameter of the given
   * {@link AssertFactory AssertFactory&lt;ELEMENT, ELEMENT_ASSERT&gt;} (AssertJ can't figure it out because of Java type erasure).
   * <p>
   * Example with {@code String} element assertions:
   * <pre><code class='java'> List&lt;String&gt; hobbits = newArrayList("frodo", "sam", "pippin");
   *
   * // build an AssertFactory for StringAssert (much nicer with Java 8 lambdas)
   * AssertFactory&lt;String, StringAssert&gt; stringAssertFactory = new AssertFactory&lt;String, StringAssert&gt;() {
   *   {@literal @}Override
   *   public StringAssert createAssert(String string) {
   *     return new StringAssert(string);
   *   }
   * };
   *
   * // assertion succeeds with String assertions chained after first()
   * then(hobbits, stringAssertFactory).first()
   *                                   .startsWith("fro")
   *                                   .endsWith("do");</code></pre>
   *
   * @param actual the actual value.
   * @param assertFactory the factory used to create the elements assert instance.
   * @return the created assertion object.
   */
  public static <ACTUAL extends List<? extends ELEMENT>, ELEMENT, ELEMENT_ASSERT extends AbstractAssert<ELEMENT_ASSERT, ELEMENT>>
         FactoryBasedNavigableListAssert<?, ACTUAL, ELEMENT, ELEMENT_ASSERT> then(List<? extends ELEMENT> actual,
                                                                                        AssertFactory<ELEMENT, ELEMENT_ASSERT> assertFactory) {
    return assertThat(actual, assertFactory);
  }

  /**
   * Creates a new instance of <code>{@link ClassBasedNavigableListAssert}</code> tallowing to navigate to any {@code List} element
   * in order to perform assertions on it.
   * <p>
   * Navigational methods provided:<ul>
   * <li>{@link AbstractIterableAssert#first() first()}</li>
   * <li>{@link AbstractIterableAssert#last() last()}</li>
   * <li>{@link AbstractIterableAssert#element(int) element(index)}</li>
   * </ul>
   * <p>
   * The available assertions after navigating to an element depend on the given {@code assertClass}
   * (AssertJ can't find the element assert type by itself because of Java type erasure).
   * <p>
   * Example with {@code String} element assertions:
   * <pre><code class='java'> List&lt;String&gt; hobbits = newArrayList("frodo", "sam", "pippin");
   *
   * // assertion succeeds with String assertions chained after first()
   * then(hobbits, StringAssert.class).first()
   *                                  .startsWith("fro")
   *                                  .endsWith("do");</code></pre>
   *
   * @param actual the actual value.
   * @param assertClass the class used to create the elements assert instance.
   * @return the created assertion object.
   */
  public static <ELEMENT, ACTUAL extends List<? extends ELEMENT>, ELEMENT_ASSERT extends AbstractAssert<ELEMENT_ASSERT, ELEMENT>>
         ClassBasedNavigableListAssert<?, ACTUAL, ELEMENT, ELEMENT_ASSERT> then(List<? extends ELEMENT> actual,
                                                                                      Class<ELEMENT_ASSERT> assertClass) {
    return assertThat(actual, assertClass);
  }

//@format:on

  /**
   * Creates a new instance of <code>{@link org.assertj.core.api.DoubleAssert}</code>.
   *
   * @param actual the actual value.
   * @return the created assertion object.
   */
  @CheckReturnValue
  public static AbstractDoubleAssert<?> then(double actual) {
    return assertThat(actual);
  }

  /**
   * Creates a new instance of <code>{@link org.assertj.core.api.DoubleAssert}</code>.
   *
   * @param actual the actual value.
   * @return the created assertion object.
   */
  @CheckReturnValue
  public static AbstractDoubleAssert<?> then(Double actual) {
    return assertThat(actual);
  }

  /**
   * Creates a new instance of <code>{@link org.assertj.core.api.DoubleArrayAssert}</code>.
   *
   * @param actual the actual value.
   * @return the created assertion object.
   */
  @CheckReturnValue
  public static AbstractDoubleArrayAssert<?> then(double[] actual) {
    return assertThat(actual);
  }

  /**
   * Creates a new instance of <code>{@link org.assertj.core.api.FileAssert}</code>.
   *
   * @param actual the actual value.
   * @return the created assertion object.
   */
  @CheckReturnValue
  public static AbstractFileAssert<?> then(File actual) {
    return assertThat(actual);
  }

  /**
   * Creates a new instance of {@link PathAssert}
   *
   * @param actual the path to test
   * @return the created assertion object
   */
  @CheckReturnValue
  public static AbstractPathAssert<?> then(Path actual) {
    return assertThat(actual);
  }

  /**
   * Creates a new instance of {@link FutureAssert}
   *
   * @param actual the future to test
   * @return the created assertion object
   * @since 2.7.0 / 3.7.0
   */
  @CheckReturnValue
  public static <RESULT> AbstractFutureAssert<?, ? extends Future<? extends RESULT>, RESULT> then(Future<RESULT> actual) {
    return assertThat(actual);
  }

  /**
   * Creates a new instance of <code>{@link org.assertj.core.api.InputStreamAssert}</code>.
   *
   * @param actual the actual value.
   * @return the created assertion object.
   */
  @CheckReturnValue
  public static AbstractInputStreamAssert<?, ? extends InputStream> then(InputStream actual) {
    return assertThat(actual);
  }

  /**
   * Creates a new instance of <code>{@link org.assertj.core.api.FloatAssert}</code>.
   *
   * @param actual the actual value.
   * @return the created assertion object.
   */
  @CheckReturnValue
  public static AbstractFloatAssert<?> then(float actual) {
    return assertThat(actual);
  }

  /**
   * Creates a new instance of <code>{@link org.assertj.core.api.FloatAssert}</code>.
   *
   * @param actual the actual value.
   * @return the created assertion object.
   */
  @CheckReturnValue
  public static AbstractFloatAssert<?> then(Float actual) {
    return assertThat(actual);
  }

  /**
   * Creates a new instance of <code>{@link org.assertj.core.api.FloatArrayAssert}</code>.
   *
   * @param actual the actual value.
   * @return the created assertion object.
   */
  @CheckReturnValue
  public static AbstractFloatArrayAssert<?> then(float[] actual) {
    return assertThat(actual);
  }

  /**
   * Creates a new instance of <code>{@link org.assertj.core.api.IntegerAssert}</code>.
   *
   * @param actual the actual value.
   * @return the created assertion object.
   */
  @CheckReturnValue
  public static AbstractIntegerAssert<?> then(int actual) {
    return assertThat(actual);
  }

  /**
   * Creates a new instance of <code>{@link org.assertj.core.api.IntArrayAssert}</code>.
   *
   * @param actual the actual value.
   * @return the created assertion object.
   */
  @CheckReturnValue
  public static AbstractIntArrayAssert<?> then(int[] actual) {
    return assertThat(actual);
  }

  /**
   * Creates a new instance of <code>{@link org.assertj.core.api.IntegerAssert}</code>.
   *
   * @param actual the actual value.
   * @return the created assertion object.
   */
  @CheckReturnValue
  public static AbstractIntegerAssert<?> then(Integer actual) {
    return assertThat(actual);
  }

  /**
   * Creates a new instance of <code>{@link org.assertj.core.api.ListAssert}</code>.
   *
   * @param actual the actual value.
   * @return the created assertion object.
   */
  @CheckReturnValue
  public static <T> ListAssert<T> then(List<? extends T> actual) {
    return assertThat(actual);
  }

  /**
   * Creates a new instance of <code>{@link org.assertj.core.api.LongAssert}</code>.
   *
   * @param actual the actual value.
   * @return the created assertion object.
   */
  @CheckReturnValue
  public static AbstractLongAssert<?> then(long actual) {
    return assertThat(actual);
  }

  /**
   * Creates a new instance of <code>{@link org.assertj.core.api.LongAssert}</code>.
   *
   * @param actual the actual value.
   * @return the created assertion object.
   */
  @CheckReturnValue
  public static AbstractLongAssert<?> then(Long actual) {
    return assertThat(actual);
  }

  /**
   * Creates a new instance of <code>{@link org.assertj.core.api.LongArrayAssert}</code>.
   *
   * @param actual the actual value.
   * @return the created assertion object.
   */
  @CheckReturnValue
  public static AbstractLongArrayAssert<?> then(long[] actual) {
    return assertThat(actual);
  }

  /**
   * Creates a new instance of <code>{@link org.assertj.core.api.ObjectAssert}</code>.
   *
   * @param actual the actual value.
   * @return the created assertion object.
   */
  @CheckReturnValue
  public static <T> AbstractObjectAssert<?, T> then(T actual) {
    return assertThat(actual);
  }

  /**
   * Creates a new instance of <code>{@link org.assertj.core.api.ObjectArrayAssert}</code>.
   *
   * @param actual the actual value.
   * @return the created assertion object.
   */
  @CheckReturnValue
  public static <T> AbstractObjectArrayAssert<?, T> then(T[] actual) {
    return assertThat(actual);
  }

  /**
   * Creates a new instance of <code>{@link org.assertj.core.api.MapAssert}</code>.
   *
   * @param <K> the type of keys in the map.
   * @param <V> the type of values in the map.
   * @param actual the actual value.
   * @return the created assertion object.
   */
  @CheckReturnValue
  public static <K, V> MapAssert<K, V> then(Map<K, V> actual) {
    return assertThat(actual);
  }

  /**
   * Creates a new instance of <code>{@link org.assertj.core.api.ShortAssert}</code>.
   *
   * @param actual the actual value.
   * @return the created assertion object.
   */
  @CheckReturnValue
  public static AbstractShortAssert<?> then(short actual) {
    return assertThat(actual);
  }

  /**
   * Creates a new instance of <code>{@link org.assertj.core.api.ShortAssert}</code>.
   *
   * @param actual the actual value.
   * @return the created assertion object.
   */
  @CheckReturnValue
  public static AbstractShortAssert<?> then(Short actual) {
    return assertThat(actual);
  }

  /**
   * Creates a new instance of <code>{@link org.assertj.core.api.ShortArrayAssert}</code>.
   *
   * @param actual the actual value.
   * @return the created assertion object.
   */
  @CheckReturnValue
  public static AbstractShortArrayAssert<?> then(short[] actual) {
    return assertThat(actual);
  }

  /**
   * Creates a new instance of <code>{@link org.assertj.core.api.CharSequenceAssert}</code>.
   *
   * @param actual the actual value.
   * @return the created assertion object.
   */
  @CheckReturnValue
  public static AbstractCharSequenceAssert<?, ? extends CharSequence> then(CharSequence actual) {
    return assertThat(actual);
  }

  /**
   * Creates a new instance of <code>{@link org.assertj.core.api.StringAssert}</code>.
   *
   * @param actual the actual value.
   * @return the created assertion object.
   */
  @CheckReturnValue
  public static AbstractCharSequenceAssert<?, String> then(String actual) {
    return assertThat(actual);
  }

  /**
   * Creates a new instance of <code>{@link org.assertj.core.api.DateAssert}</code>.
   *
   * @param actual the actual value.
   * @return the created assertion object.
   */
  @CheckReturnValue
  public static AbstractDateAssert<?> then(Date actual) {
    return assertThat(actual);
  }

  /**
   * Create assertion for {@link AtomicBoolean}.
   *
   * @param actual the actual value.
   * @return the created assertion object.
   * @since 2.7.0 / 3.7.0
   */
  @CheckReturnValue
  public static AtomicBooleanAssert then(AtomicBoolean actual) {
    return assertThat(actual);
  }

  /**
   * Create assertion for {@link AtomicInteger}.
   *
   * @param actual the actual value.
   * @return the created assertion object.
   * @since 2.7.0 / 3.7.0
   */
  @CheckReturnValue
  public static AtomicIntegerAssert then(AtomicInteger actual) {
    return assertThat(actual);
  }

  /**
   * Create assertion for {@link AtomicIntegerArray}.
   *
   * @param actual the actual value.
   * @return the created assertion object.
   * @since 2.7.0 / 3.7.0
   */
  @CheckReturnValue
  public static AtomicIntegerArrayAssert then(AtomicIntegerArray actual) {
    return assertThat(actual);
  }

  /**
   * Create assertion for {@link AtomicIntegerFieldUpdater}.
   *
   * @param actual the actual value.
   * @param <OBJECT> the type of the object holding the updatable field.
   * @return the created assertion object.
   * @since 2.7.0 / 3.7.0
   */
  @CheckReturnValue
  public static <OBJECT> AtomicIntegerFieldUpdaterAssert<OBJECT> then(AtomicIntegerFieldUpdater<OBJECT> actual) {
    return assertThat(actual);
  }

  /**
   * Create assertion for {@link AtomicLong}.
   *
   * @param actual the actual value.
   * @return the created assertion object.
   * @since 2.7.0 / 3.7.0
   */
  @CheckReturnValue
  public static AtomicLongAssert then(AtomicLong actual) {
    return assertThat(actual);
  }

  /**
   * Create assertion for {@link AtomicLongArray}.
   *
   * @param actual the actual value.
   * @return the created assertion object.
   * @since 2.7.0 / 3.7.0
   */
  @CheckReturnValue
  public static AtomicLongArrayAssert then(AtomicLongArray actual) {
    return assertThat(actual);
  }

  /**
   * Create assertion for {@link AtomicLongFieldUpdater}.
   *
   * @param actual the actual value.
   * @param <OBJECT> the type of the object holding the updatable field.
   * @return the created assertion object.
   * @since 2.7.0 / 3.7.0
   */
  @CheckReturnValue
  public static <OBJECT> AtomicLongFieldUpdaterAssert<OBJECT> then(AtomicLongFieldUpdater<OBJECT> actual) {
    return assertThat(actual);
  }

  /**
   * Create assertion for {@link AtomicReference}.
   *
   * @param actual the actual value.
   * @param <VALUE> the type of the value contained in the {@link AtomicReference}.
   * @return the created assertion object.
   * @since 2.7.0 / 3.7.0
   */
  @CheckReturnValue
  public static <VALUE> AtomicReferenceAssert<VALUE> then(AtomicReference<VALUE> actual) {
    return assertThat(actual);
  }

  /**
   * Create assertion for {@link AtomicReferenceArray}.
   *
   * @param actual the actual value.
   * @param <ELEMENT> the type of the value contained in the {@link AtomicReferenceArray}.
   * @return the created assertion object.
   * @since 2.7.0 / 3.7.0
   */
  @CheckReturnValue
  public static <ELEMENT> AtomicReferenceArrayAssert<ELEMENT> then(AtomicReferenceArray<ELEMENT> actual) {
    return assertThat(actual);
  }

  /**
   * Create assertion for {@link AtomicReferenceFieldUpdater}.
   *
   * @param actual the actual value.
   * @param <FIELD> the type of the field which gets updated by the {@link AtomicReferenceFieldUpdater}.
   * @param <OBJECT> the type of the object holding the updatable field.
   * @return the created assertion object.
   * @since 2.7.0 / 3.7.0
   */
  @CheckReturnValue
  public static <FIELD, OBJECT> AtomicReferenceFieldUpdaterAssert<FIELD, OBJECT> then(AtomicReferenceFieldUpdater<OBJECT, FIELD> actual) {
    return assertThat(actual);
  }

  /**
   * Create assertion for {@link AtomicMarkableReference}.
   *
   * @param actual the actual value.
   * @param <VALUE> the type of the value contained in the {@link AtomicMarkableReference}.
   * @return the created assertion object.
   * @since 2.7.0 / 3.7.0
   */
  @CheckReturnValue
  public static <VALUE> AtomicMarkableReferenceAssert<VALUE> then(AtomicMarkableReference<VALUE> actual) {
    return assertThat(actual);
  }

  /**
   * Create assertion for {@link AtomicStampedReference}.
   *
   * @param actual the actual value.
   * @param <VALUE> the type of the value contained in the {@link AtomicStampedReference}.
   * @return the created assertion object.
   * @since 2.7.0 / 3.7.0
   */
  @CheckReturnValue
  public static <VALUE> AtomicStampedReferenceAssert<VALUE> then(AtomicStampedReference<VALUE> actual) {
    return assertThat(actual);
  }

  /**
   * Creates a new instance of <code>{@link org.assertj.core.api.ThrowableAssert}</code>.
   *
   * @param actual the actual value.
   * @return the created assertion Throwable.
   */
  @CheckReturnValue
  public static AbstractThrowableAssert<?, ? extends Throwable> then(Throwable actual) {
    return assertThat(actual);
  }

  /**
   * Allows to capture and then assert on a {@link Throwable} more easily when used with Java 8 lambdas.
   *
   * <p>
   * Java 8 example :
   * <pre><code class='java'> {@literal @}Test
   *  public void testException() {
<<<<<<< HEAD
   *    thenThrownBy(() -> { throw new Exception("boom!"); }).isInstanceOf(Exception.class)
   *                                                         .hasMessageContaining("boom");
=======
   *    thenThrownBy(() -&gt; { throw new Exception("boom!") }).isInstanceOf(Exception.class)
   *                                                        .hasMessageContaining("boom");
>>>>>>> 3304b3fa
   *  }</code></pre>
   *
   * @param shouldRaiseThrowable The {@link ThrowingCallable} or lambda with the code that should raise the throwable.
   * @return The captured exception or <code>null</code> if none was raised by the callable.
   */
  @CheckReturnValue
  public static AbstractThrowableAssert<?, ? extends Throwable> thenThrownBy(ThrowingCallable shouldRaiseThrowable) {
    return assertThatThrownBy(shouldRaiseThrowable);
  }

  /**
   * Allows to capture and then assert on a {@link Throwable} more easily when used with Java 8 lambdas.
   *
   * <p>
   * Example :
   * </p>
   *
   * <pre><code class='java'> ThrowingCallable callable = () -> {
   *   throw new Exception("boom!");
   * };
   * 
   * // assertion succeeds
   * thenCode(callable).isInstanceOf(Exception.class)
   *                   .hasMessageContaining("boom");
   *                                                      
   * // assertion fails
   * thenCode(callable).doesNotThrowAnyException();</code></pre>
   *
   * If the provided {@link ThrowingCallable} does not validate against next assertions, an error is immediately raised,
   * in that case the test description provided with {@link AbstractAssert#as(String, Object...) as(String, Object...)} is not honored.</br>
   * To use a test description, use {@link #catchThrowable(ThrowableAssert.ThrowingCallable)} as shown below.
   * 
   * <pre><code class='java'> ThrowingCallable doNothing = () -> {
   *   // do nothing 
   * }; 
   * 
   * // assertion fails and "display me" appears in the assertion error
   * thenCode(doNothing).as("display me")
   *                    .isInstanceOf(Exception.class);
   *
   * // assertion will fail AND "display me" will appear in the error
   * Throwable thrown = catchThrowable(doNothing);
   * thenCode(thrown).as("display me")
   *                 .isInstanceOf(Exception.class); </code></pre>
   * <p>
   * This method was not named {@code then} because the java compiler reported it ambiguous when used directly with a lambda :(  
   *
   * @param shouldRaiseOrNotThrowable The {@link ThrowingCallable} or lambda with the code that should raise the throwable.
   * @return The captured exception or <code>null</code> if none was raised by the callable.
   * @since 3.7.0
   */
  @CheckReturnValue
  public static AbstractThrowableAssert<?, ? extends Throwable> thenCode(ThrowingCallable shouldRaiseOrNotThrowable) {
    return assertThat(catchThrowable(shouldRaiseOrNotThrowable));
  }

  /**
   * Creates a new instance of <code>{@link org.assertj.core.api.LocalDateAssert}</code>.
   *
   * @param actual the actual value.
   * @return the created assertion object.
   */
  @CheckReturnValue
  public static AbstractLocalDateAssert<?> then(LocalDate actual) {
    return assertThat(actual);
  }

  /**
   * Creates a new instance of <code>{@link org.assertj.core.api.LocalDateTimeAssert}</code>.
   *
   * @param actual the actual value.
   * @return the created assertion object.
   */
  @CheckReturnValue
  public static AbstractLocalDateTimeAssert<?> then(LocalDateTime actual) {
    return assertThat(actual);
  }

  /**
   * Creates a new instance of <code>{@link org.assertj.core.api.ZonedDateTimeAssert}</code>.
   *
   * @param actual the actual value.
   * @return the created assertion object.
   */
  @CheckReturnValue
  public static AbstractZonedDateTimeAssert<?> then(ZonedDateTime actual) {
    return assertThat(actual);
  }

  /**
   * Creates a new instance of <code>{@link LocalTimeAssert}</code>.
   *
   * @param actual the actual value.
   * @return the created assertion object.
   */
  @CheckReturnValue
  public static AbstractLocalTimeAssert<?> then(LocalTime actual) {
    return assertThat(actual);
  }

  /**
   * Creates a new instance of <code>{@link OffsetTimeAssert}</code>.
   *
   * @param actual the actual value.
   * @return the created assertion object.
   */
  @CheckReturnValue
  public static AbstractOffsetTimeAssert<?> then(OffsetTime actual) {
    return assertThat(actual);
  }

  /**
   * Creates a new instance of <code>{@link InstantAssert}</code>.
   *
   * @param actual the actual value.
   * @return the created assertion object.
   * @since 3.7.0
   */
  @CheckReturnValue
  public static AbstractInstantAssert<?> then(Instant actual) {
    return assertThat(actual);
  }

  /**
   * Creates a new instance of <code>{@link UriAssert}</code>.
   *
   * @param actual the actual value.
   * @return the created assertion object.
   */
  @CheckReturnValue
  public static AbstractUriAssert<?> then(URI actual) {
    return assertThat(actual);
  }

  /**
   * Creates a new instance of <code>{@link UrlAssert}</code>.
   *
   * @param actual the actual value.
   * @return the created assertion object.
   */
  @CheckReturnValue
  public static AbstractUrlAssert<?> then(URL actual) {
    return assertThat(actual);
  }

  /**
   * Creates a new instance of <code>{@link OffsetTimeAssert}</code>.
   *
   * @param actual the actual value.
   * @return the created assertion object.
   */
  @CheckReturnValue
  public static AbstractOffsetDateTimeAssert<?> then(OffsetDateTime actual) {
    return assertThat(actual);
  }

  /**
   * Create assertion for {@link java.util.concurrent.CompletableFuture}.
   *
   * @param future the actual value.
   * @param <RESULT> the type of the value contained in the {@link java.util.concurrent.CompletableFuture}.
   *
   * @return the created assertion object.
   */
  @CheckReturnValue
  public static <RESULT> CompletableFutureAssert<RESULT> then(CompletableFuture<RESULT> future) {
    return assertThat(future);
  }

  /**
   * Returns the given assertion. This method improves code readability by surrounding the given assertion with
   * <code>then</code>.
   * <p>
   * Consider for example the following MyButton and MyButtonAssert classes:
   * <pre><code class='java'> public class MyButton extends JButton {
   *
   *   private boolean blinking;
   *
   *   public boolean isBlinking() { return this.blinking; }
   *
   *   public void setBlinking(boolean blink) { this.blinking = blink; }
   * }
   *
   * private static class MyButtonAssert implements AssertDelegateTarget {
   *
   *   private MyButton button;
   *   MyButtonAssert(MyButton button) { this.button = button; }
   *
   *   void isBlinking() {
   *     // standard assertion from core Assertions.then
   *     then(button.isBlinking()).isTrue();
   *   }
   *
   *   void isNotBlinking() {
   *     // standard assertion from core Assertions.then
   *     then(button.isBlinking()).isFalse();
   *   }
   * }</code></pre>
   *
   * As MyButtonAssert implements AssertDelegateTarget, you can use <code>then(buttonAssert).isBlinking();</code>
   * instead of <code>buttonAssert.isBlinking();</code> to have easier to read assertions:
   * <pre><code class='java'> {@literal @}Test
   * public void AssertDelegateTarget_example() {
   *
   *   MyButton button = new MyButton();
   *   MyButtonAssert buttonAssert = new MyButtonAssert(button);
   *
   *   // you can encapsulate MyButtonAssert assertions methods within then
   *   then(buttonAssert).isNotBlinking(); // same as : buttonAssert.isNotBlinking();
   *
   *   button.setBlinking(true);
   *
   *   then(buttonAssert).isBlinking(); // same as : buttonAssert.isBlinking();
   * }</code></pre>
   *
   * @param <T> the generic type of the user-defined assert.
   * @param assertion the assertion to return.
   * @return the given assertion.
   */
  @CheckReturnValue
  public static <T extends AssertDelegateTarget> T then(T assertion) {
    return assertion;
  }

  /**
   * Delegates the creation of the {@link Assert} to the {@link AssertProvider#assertThat()} of the given component.
   *
   * <p>
   * Read the comments on {@link AssertProvider} for an example of its usage.
   * </p>
   *
   * @param component
   *          the component that creates its own assert
   * @return the associated {@link Assert} of the given component
   */
  public static <T> T then(final AssertProvider<T> component) {
    return component.assertThat();
  }

  /**
<<<<<<< HEAD
   * Creates a new instance of <code>{@link ListAssert}</code> from the given {@link BaseStream}.
   * <p>
   * <b>Be aware that to create the returned {@link ListAssert} the given the {@link BaseStream} is consumed so it won't be
   * possible to use it again.</b> Calling multiple methods on the returned {@link ListAssert} is safe as it only
   * interacts with the {@link List} built from the {@link BaseStream}.
   *
   * <p>This method accepts {@link java.util.stream.Stream} and primitive stream variants
   * {@link java.util.stream.IntStream}, {@link java.util.stream.LongStream} and {@link java.util.stream.DoubleStream}.
   *
   * @param actual the actual {@link BaseStream} value.
   * @return the created assertion object.
   */
  @CheckReturnValue
  public static <ELEMENT, STREAM extends BaseStream<ELEMENT, STREAM>> AbstractListAssert<?, List<? extends ELEMENT>, ELEMENT, ObjectAssert<ELEMENT>> then(BaseStream<? extends ELEMENT, STREAM> actual) {
    return assertThat(actual);
  }

  /**
   * Creates a new </code>{@link org.assertj.core.api.BDDAssertions}</code>.
=======
   * Creates a new <code>{@link org.assertj.core.api.BDDAssertions}</code>.
>>>>>>> 3304b3fa
   */
  protected BDDAssertions() {}
}<|MERGE_RESOLUTION|>--- conflicted
+++ resolved
@@ -962,13 +962,8 @@
    * Java 8 example :
    * <pre><code class='java'> {@literal @}Test
    *  public void testException() {
-<<<<<<< HEAD
-   *    thenThrownBy(() -> { throw new Exception("boom!"); }).isInstanceOf(Exception.class)
-   *                                                         .hasMessageContaining("boom");
-=======
    *    thenThrownBy(() -&gt; { throw new Exception("boom!") }).isInstanceOf(Exception.class)
    *                                                        .hasMessageContaining("boom");
->>>>>>> 3304b3fa
    *  }</code></pre>
    *
    * @param shouldRaiseThrowable The {@link ThrowingCallable} or lambda with the code that should raise the throwable.
@@ -1209,7 +1204,6 @@
   }
 
   /**
-<<<<<<< HEAD
    * Creates a new instance of <code>{@link ListAssert}</code> from the given {@link BaseStream}.
    * <p>
    * <b>Be aware that to create the returned {@link ListAssert} the given the {@link BaseStream} is consumed so it won't be
@@ -1228,10 +1222,7 @@
   }
 
   /**
-   * Creates a new </code>{@link org.assertj.core.api.BDDAssertions}</code>.
-=======
    * Creates a new <code>{@link org.assertj.core.api.BDDAssertions}</code>.
->>>>>>> 3304b3fa
    */
   protected BDDAssertions() {}
 }