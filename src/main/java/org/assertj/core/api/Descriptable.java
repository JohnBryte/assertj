/**
 * Licensed under the Apache License, Version 2.0 (the "License"); you may not use this file except in compliance with
 * the License. You may obtain a copy of the License at
 *
 * http://www.apache.org/licenses/LICENSE-2.0
 *
 * Unless required by applicable law or agreed to in writing, software distributed under the License is distributed on
 * an "AS IS" BASIS, WITHOUT WARRANTIES OR CONDITIONS OF ANY KIND, either express or implied. See the License for the
 * specific language governing permissions and limitations under the License.
 *
 * Copyright 2012-2015 the original author or authors.
 */
package org.assertj.core.api;

import org.assertj.core.description.Description;
import org.assertj.core.description.EmptyTextDescription;

/**
 * An object that has a description.
 * 
 * @param <S> the "self" type of this assertion class. Please read &quot;<a href="http://bit.ly/1IZIRcY"
 *          target="_blank">Emulating 'self types' using Java Generics to simplify fluent API implementation</a>&quot;
 *          for more details.
 * 
 * @author Alex Ruiz
 * @author Yvonne Wang
 * @author Mikhail Mazursky
 */
public interface Descriptable<S extends Descriptable<S>> {

  /**
   * Sets the description of this object supporting {@link String#format(String, Object...)} syntax.
   * <p>
   * Example :
   * <pre><code class='java'> try {
   *   // set a bad age to Mr Frodo which is really 33 years old.
   *   frodo.setAge(50);
   *   // you can specify a test description with as() method or describedAs(), it supports String format args
   *   assertThat(frodo.getAge()).as(&quot;check %s's age&quot;, frodo.getName()).isEqualTo(33);
   * } catch (AssertionError e) {
   *   assertThat(e).hasMessage(&quot;[check Frodo's age] expected:&lt;[33]&gt; but was:&lt;[50]&gt;&quot;);
<<<<<<< HEAD
   * }
   * </code></pre>
=======
   * }</code></pre>
>>>>>>> 9bdae75f
   * 
   * @param description the new description to set.
   * @param args optional parameter if description is a format String.
   * @return {@code this} object.
   * @throws NullPointerException if the description is {@code null}.
   * @see #describedAs(String, Object...)
   */
  S as(String description, Object... args);

  /**
   * Sets the description of this object. To remove or clear the description, pass a
   * <code>{@link EmptyTextDescription}</code> as argument.
   * <p>
   * This overloaded version of "describedAs" offers more flexibility than the one taking a {@code String} by allowing
   * users to pass their own implementation of a description. For example, a description that creates its value lazily,
   * only when an assertion failure occurs.
   * </p>
   * 
   * @param description the new description to set.
   * @return {@code this} object.
   * @throws NullPointerException if the description is {@code null}.
   * @see #describedAs(Description)
   */
  S as(Description description);

  /**
   * Alias for <code>{@link #as(String, Object...)}</code> since "as" is a keyword in <a
   * href="http://groovy-lang.org/" target="_blank">Groovy</a>.
   * 
   * @param description the new description to set.
   * @return {@code this} object.
   * @throws NullPointerException if the description is {@code null}.
   */
  S describedAs(String description, Object... args);

  /**
   * Alias for <code>{@link #as(String, Object...)}</code> since "as" is a keyword in <a
   * href="http://groovy-lang.org/" target="_blank">Groovy</a>. To remove or clear the description, pass a
   * <code>{@link EmptyTextDescription}</code> as argument.
   * <p>
   * This overloaded version of "describedAs" offers more flexibility than the one taking a {@code String} by allowing
   * users to pass their own implementation of a description. For example, a description that creates its value lazily,
   * only when an assertion failure occurs.
   * </p>
   * 
   * @param description the new description to set.
   * @return {@code this} object.
   * @throws NullPointerException if the description is {@code null}.
   */
  S describedAs(Description description);
}<|MERGE_RESOLUTION|>--- conflicted
+++ resolved
@@ -39,12 +39,7 @@
    *   assertThat(frodo.getAge()).as(&quot;check %s's age&quot;, frodo.getName()).isEqualTo(33);
    * } catch (AssertionError e) {
    *   assertThat(e).hasMessage(&quot;[check Frodo's age] expected:&lt;[33]&gt; but was:&lt;[50]&gt;&quot;);
-<<<<<<< HEAD
-   * }
-   * </code></pre>
-=======
    * }</code></pre>
->>>>>>> 9bdae75f
    * 
    * @param description the new description to set.
    * @param args optional parameter if description is a format String.
