--- conflicted
+++ resolved
@@ -13,11 +13,7 @@
 package org.assertj.core.util;
 
 import static org.assertj.core.api.Assertions.assertThat;
-<<<<<<< HEAD
-import static org.assertj.core.api.Assertions.assertThatThrownBy;
-=======
 import static org.assertj.core.test.ExpectedException.none;
->>>>>>> a6bae153
 import static org.assertj.core.util.introspection.Introspection.getPropertyGetter;
 
 import java.lang.reflect.Method;
@@ -48,18 +44,6 @@
 
   @Test
   public void should_raise_an_error_because_of_missing_getter() {
-<<<<<<< HEAD
-    assertThatThrownBy(() -> getPropertyGetter("salary", judy)).isInstanceOf(IntrospectionError.class)
-                                                         .hasMessage("No getter for property 'salary' in org.assertj.core.util.Employee");
-  }
-
-  @Test
-  public void should_raise_an_error_because_of_non_public_getter() {
-    assertThatThrownBy(() -> getPropertyGetter("firstJob", judy)).isInstanceOf(IntrospectionError.class)
-                                                           .hasMessage("No public getter for property 'firstJob' in org.assertj.core.util.Employee");
-    assertThatThrownBy(() -> getPropertyGetter("company", judy)).isInstanceOf(IntrospectionError.class)
-                                                          .hasMessage("No public getter for property 'company' in org.assertj.core.util.Employee");
-=======
     thrown.expect(IntrospectionError.class, "No getter for property 'salary' in org.assertj.core.util.Employee");
     getPropertyGetter("salary", judy);
   }
@@ -76,19 +60,13 @@
     thrown.expect(IntrospectionError.class,
                   "No public getter for property 'firstJob' in org.assertj.core.util.Employee");
     getPropertyGetter("firstJob", judy);
->>>>>>> a6bae153
   }
 
   @Test
   public void should_raise_an_error_because_of_non_public_getter_when_getter_is_in_superclass() {
-<<<<<<< HEAD
-   assertThatThrownBy(() -> getPropertyGetter("name", new Example())).isInstanceOf(IntrospectionError.class) 
-                                                               .hasMessage("No public getter for property 'name' in org.assertj.core.util.Introspection_getProperty_Test$Example");
-=======
     thrown.expect(IntrospectionError.class,
                   "No public getter for property 'name' in org.assertj.core.util.Introspection_getProperty_Test$Example");
     getPropertyGetter("name", new Example());
->>>>>>> a6bae153
   }
 
   public static class Example extends Super {
