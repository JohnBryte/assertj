/**
 * Licensed under the Apache License, Version 2.0 (the "License"); you may not use this file except in compliance with
 * the License. You may obtain a copy of the License at
 *
 * http://www.apache.org/licenses/LICENSE-2.0
 *
 * Unless required by applicable law or agreed to in writing, software distributed under the License is distributed on
 * an "AS IS" BASIS, WITHOUT WARRANTIES OR CONDITIONS OF ANY KIND, either express or implied. See the License for the
 * specific language governing permissions and limitations under the License.
 *
 * Copyright 2012-2016 the original author or authors.
 */
package org.assertj.core.util;

import static org.assertj.core.api.Assertions.assertThat;
<<<<<<< HEAD
import static org.assertj.core.api.Assertions.assertThatThrownBy;
import static org.assertj.core.util.introspection.Introspection.getProperty;
=======
import static org.assertj.core.api.Assertions.fail;
import static org.assertj.core.util.introspection.Introspection.getPropertyGetter;
>>>>>>> c9cea460

import java.lang.reflect.Method;

import org.assertj.core.util.introspection.IntrospectionError;
import org.junit.Before;
import org.junit.Test;

public class Introspection_getProperty_Test {
  private Employee judy;

  @Before
  public void initData() {
    judy = new Employee(100000.0, 31);
  }

  @Test
  public void get_descriptor_for_property() {
    Method getter = getPropertyGetter("age", judy);
    assertThat(getter).isNotNull();
  }

  @Test
  public void get_descriptor_for_property_from_interface_default_method() {
    PropertyDescriptor propertyDescriptor = getProperty("degree", judy);
    assertThat(propertyDescriptor).isNotNull();
    assertThat(propertyDescriptor.getName()).isEqualTo("degree");
    assertThat(propertyDescriptor.getPropertyType()).isEqualTo(String.class);
  }

  @Test
  public void should_raise_an_error_because_of_missing_getter() {
<<<<<<< HEAD
    assertThatThrownBy(() -> getProperty("salary", judy)).isInstanceOf(IntrospectionError.class)
                                                         .hasMessage("No getter for property 'salary' in org.assertj.core.util.Employee");
=======
    try {
      getPropertyGetter("salary", judy);
      fail("IntrospectionError expected");
    } catch (IntrospectionError error) {
      assertThat(error).hasMessage("No getter for property 'salary' in org.assertj.core.util.Employee");
    }
>>>>>>> c9cea460
  }

  @Test
  public void should_raise_an_error_because_of_non_public_getter() {
<<<<<<< HEAD
    assertThatThrownBy(() -> getProperty("firstJob", judy)).isInstanceOf(IntrospectionError.class)
                                                           .hasMessage("No public getter for property 'firstJob' in org.assertj.core.util.Employee");
    assertThatThrownBy(() -> getProperty("company", judy)).isInstanceOf(IntrospectionError.class)
                                                          .hasMessage("No public getter for property 'company' in org.assertj.core.util.Employee");
=======
    try {
      getPropertyGetter("company", judy);
      fail("IntrospectionError expected");
    } catch (IntrospectionError error) {
      assertThat(error).hasMessage("No public getter for property 'company' in org.assertj.core.util.Employee");
    }
    try {
      getPropertyGetter("firstJob", judy);
      fail("IntrospectionError expected");
    } catch (IntrospectionError error) {
      assertThat(error).hasMessage("No public getter for property 'firstJob' in org.assertj.core.util.Employee");
    }
>>>>>>> c9cea460
  }

  @Test
  public void should_raise_an_error_because_of_non_public_getter_when_getter_is_in_superclass() {
<<<<<<< HEAD
   assertThatThrownBy(() -> getProperty("name", new Example())).isInstanceOf(IntrospectionError.class) 
                                                               .hasMessage("No public getter for property 'name' in org.assertj.core.util.Introspection_getProperty_Test$Example");
=======
    try {
      getPropertyGetter("name", new Example());
      fail("IntrospectionError expected");
    } catch (IntrospectionError error) {
      assertThat(error).hasMessage("No public getter for property 'name' in org.assertj.core.util.Introspection_getProperty_Test$Example");
    }
>>>>>>> c9cea460
  }

  public static class Example extends Super {
  }

  public static class Super {
    @SuppressWarnings("unused")
    private String getName() {
      return "a";
    }
  }
}<|MERGE_RESOLUTION|>--- conflicted
+++ resolved
@@ -13,13 +13,8 @@
 package org.assertj.core.util;
 
 import static org.assertj.core.api.Assertions.assertThat;
-<<<<<<< HEAD
 import static org.assertj.core.api.Assertions.assertThatThrownBy;
-import static org.assertj.core.util.introspection.Introspection.getProperty;
-=======
-import static org.assertj.core.api.Assertions.fail;
 import static org.assertj.core.util.introspection.Introspection.getPropertyGetter;
->>>>>>> c9cea460
 
 import java.lang.reflect.Method;
 
@@ -42,64 +37,23 @@
   }
 
   @Test
-  public void get_descriptor_for_property_from_interface_default_method() {
-    PropertyDescriptor propertyDescriptor = getProperty("degree", judy);
-    assertThat(propertyDescriptor).isNotNull();
-    assertThat(propertyDescriptor.getName()).isEqualTo("degree");
-    assertThat(propertyDescriptor.getPropertyType()).isEqualTo(String.class);
-  }
-
-  @Test
   public void should_raise_an_error_because_of_missing_getter() {
-<<<<<<< HEAD
-    assertThatThrownBy(() -> getProperty("salary", judy)).isInstanceOf(IntrospectionError.class)
+    assertThatThrownBy(() -> getPropertyGetter("salary", judy)).isInstanceOf(IntrospectionError.class)
                                                          .hasMessage("No getter for property 'salary' in org.assertj.core.util.Employee");
-=======
-    try {
-      getPropertyGetter("salary", judy);
-      fail("IntrospectionError expected");
-    } catch (IntrospectionError error) {
-      assertThat(error).hasMessage("No getter for property 'salary' in org.assertj.core.util.Employee");
-    }
->>>>>>> c9cea460
   }
 
   @Test
   public void should_raise_an_error_because_of_non_public_getter() {
-<<<<<<< HEAD
-    assertThatThrownBy(() -> getProperty("firstJob", judy)).isInstanceOf(IntrospectionError.class)
+    assertThatThrownBy(() -> getPropertyGetter("firstJob", judy)).isInstanceOf(IntrospectionError.class)
                                                            .hasMessage("No public getter for property 'firstJob' in org.assertj.core.util.Employee");
-    assertThatThrownBy(() -> getProperty("company", judy)).isInstanceOf(IntrospectionError.class)
+    assertThatThrownBy(() -> getPropertyGetter("company", judy)).isInstanceOf(IntrospectionError.class)
                                                           .hasMessage("No public getter for property 'company' in org.assertj.core.util.Employee");
-=======
-    try {
-      getPropertyGetter("company", judy);
-      fail("IntrospectionError expected");
-    } catch (IntrospectionError error) {
-      assertThat(error).hasMessage("No public getter for property 'company' in org.assertj.core.util.Employee");
-    }
-    try {
-      getPropertyGetter("firstJob", judy);
-      fail("IntrospectionError expected");
-    } catch (IntrospectionError error) {
-      assertThat(error).hasMessage("No public getter for property 'firstJob' in org.assertj.core.util.Employee");
-    }
->>>>>>> c9cea460
   }
 
   @Test
   public void should_raise_an_error_because_of_non_public_getter_when_getter_is_in_superclass() {
-<<<<<<< HEAD
-   assertThatThrownBy(() -> getProperty("name", new Example())).isInstanceOf(IntrospectionError.class) 
+   assertThatThrownBy(() -> getPropertyGetter("name", new Example())).isInstanceOf(IntrospectionError.class) 
                                                                .hasMessage("No public getter for property 'name' in org.assertj.core.util.Introspection_getProperty_Test$Example");
-=======
-    try {
-      getPropertyGetter("name", new Example());
-      fail("IntrospectionError expected");
-    } catch (IntrospectionError error) {
-      assertThat(error).hasMessage("No public getter for property 'name' in org.assertj.core.util.Introspection_getProperty_Test$Example");
-    }
->>>>>>> c9cea460
   }
 
   public static class Example extends Super {
