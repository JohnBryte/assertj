--- conflicted
+++ resolved
@@ -1,10 +1,4 @@
-<<<<<<< HEAD
-/*
- * Created on Jan 28, 2011
- *
-=======
 /**
->>>>>>> c15e3aca
  * Licensed under the Apache License, Version 2.0 (the "License"); you may not use this file except in compliance with
  * the License. You may obtain a copy of the License at
  *
@@ -14,11 +8,7 @@
  * an "AS IS" BASIS, WITHOUT WARRANTIES OR CONDITIONS OF ANY KIND, either express or implied. See the License for the
  * specific language governing permissions and limitations under the License.
  *
-<<<<<<< HEAD
- * Copyright @2014 the original author or authors.
-=======
  * Copyright 2012-2014 the original author or authors.
->>>>>>> c15e3aca
  */
 package org.assertj.core.error;
 
@@ -37,34 +27,34 @@
  */
 public class ShouldHaveOnlyElementsOfType_create_Test {
 
-	@Test
-	public void should_create_error_message_for_iterable() {
-		List<Object> list = new ArrayList<Object>();
-		list.add("Yoda");
-		list.add(5L);
-		ErrorMessageFactory factory = shouldHaveOnlyElementsOfType(list, String.class, Long.class);
-		String message = factory.create(new TextDescription("Test"), new StandardRepresentation());
-		assertThat(message).isEqualTo("[Test] " + System.getProperty("line.separator")
-				+ "Expecting:" + System.getProperty("line.separator")
-				+ "  <[\"Yoda\", 5L]>" + System.getProperty("line.separator")
-				+ "to only have elements of type:" + System.getProperty("line.separator")
-				+ "  <java.lang.String>" + System.getProperty("line.separator")
-				+ "but found:" + System.getProperty("line.separator")
-				+ "  <java.lang.Long>");
-	}
+  @Test
+  public void should_create_error_message_for_iterable() {
+	List<Object> list = new ArrayList<Object>();
+	list.add("Yoda");
+	list.add(5L);
+	ErrorMessageFactory factory = shouldHaveOnlyElementsOfType(list, String.class, Long.class);
+	String message = factory.create(new TextDescription("Test"), new StandardRepresentation());
+	assertThat(message).isEqualTo("[Test] " + System.getProperty("line.separator")
+	                              + "Expecting:" + System.getProperty("line.separator")
+	                              + "  <[\"Yoda\", 5L]>" + System.getProperty("line.separator")
+	                              + "to only have elements of type:" + System.getProperty("line.separator")
+	                              + "  <java.lang.String>" + System.getProperty("line.separator")
+	                              + "but found:" + System.getProperty("line.separator")
+	                              + "  <java.lang.Long>");
+  }
 
-	@Test
-	public void should_create_error_message_for_array() {
-		Object[] array = new Object[] { "Yoda", 5L };
-		ErrorMessageFactory factory = shouldHaveOnlyElementsOfType(array, String.class, Long.class);
-		String message = factory.create(new TextDescription("Test"), new StandardRepresentation());
-		assertThat(message).isEqualTo("[Test] " + System.getProperty("line.separator")
-				+ "Expecting:" + System.getProperty("line.separator")
-				+ "  <[\"Yoda\", 5L]>" + System.getProperty("line.separator")
-				+ "to only have elements of type:" + System.getProperty("line.separator")
-				+ "  <java.lang.String>" + System.getProperty("line.separator")
-				+ "but found:" + System.getProperty("line.separator")
-				+ "  <java.lang.Long>");
-	}
+  @Test
+  public void should_create_error_message_for_array() {
+	Object[] array = new Object[] { "Yoda", 5L };
+	ErrorMessageFactory factory = shouldHaveOnlyElementsOfType(array, String.class, Long.class);
+	String message = factory.create(new TextDescription("Test"), new StandardRepresentation());
+	assertThat(message).isEqualTo("[Test] " + System.getProperty("line.separator")
+	                              + "Expecting:" + System.getProperty("line.separator")
+	                              + "  <[\"Yoda\", 5L]>" + System.getProperty("line.separator")
+	                              + "to only have elements of type:" + System.getProperty("line.separator")
+	                              + "  <java.lang.String>" + System.getProperty("line.separator")
+	                              + "but found:" + System.getProperty("line.separator")
+	                              + "  <java.lang.Long>");
+  }
 
 }