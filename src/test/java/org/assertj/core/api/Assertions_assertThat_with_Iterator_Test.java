--- conflicted
+++ resolved
@@ -33,12 +33,8 @@
 
   @Test
   public void should_create_Assert() {
-<<<<<<< HEAD
-	assertNotNull(Assertions.assertThat(newLinkedHashSet()));
-=======
 	AbstractIterableAssert<?, ? extends Iterable<? extends Object>, Object> assertions = Assertions.assertThat(newLinkedHashSet());
 	assertThat(assertions).isNotNull();
->>>>>>> 7dfa5fde
   }
 
   @Test
