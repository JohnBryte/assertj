--- conflicted
+++ resolved
@@ -39,16 +39,9 @@
   }
 
   @Test
-<<<<<<< HEAD
-  @Ignore
-  public void testListAssertWithGenerics() throws Exception {
+  public void testListAssertWithGenerics() {
     // List<? extends String> strings = asList("a", "b", "c");
     // does not compile as Java 8 is stricter with generics ...
     // assertThat(strings).contains("a", "b");
-=======
-  public void testListAssertWithGenerics() {
-	List<? extends String> strings = asList("a", "b", "c");
-	assertThat(strings).contains("a", "b");
->>>>>>> a6bae153
   }
 }