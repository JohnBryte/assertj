--- conflicted
+++ resolved
@@ -47,12 +47,8 @@
 
   @Test
   public void should_create_Assert() {
-<<<<<<< HEAD
-    assertNotNull(Assertions.assertThat(emptyList()));
-=======
     AbstractListAssert<?, ? extends List<? extends Object>, Object> assertions = Assertions.assertThat(emptyList());
     assertThat(assertions).isNotNull();
->>>>>>> 7dfa5fde
   }
 
   @Test
@@ -85,11 +81,7 @@
   @Test
   public void should_pass_actual() {
     List<String> names = singletonList("Luke");
-<<<<<<< HEAD
-    assertSame(names, Assertions.assertThat(names).actual);
-=======
     AbstractListAssert<?, ? extends List<? extends String>, String> assertions = Assertions.assertThat(names);
     assertThat(assertions.actual).isSameAs(names);
->>>>>>> 7dfa5fde
   }
 }