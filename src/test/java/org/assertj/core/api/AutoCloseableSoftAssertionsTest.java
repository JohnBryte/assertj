--- conflicted
+++ resolved
@@ -109,37 +109,6 @@
 
       softly.assertThat("48").isEqualTo("49");
 
-<<<<<<< HEAD
-	  final IllegalArgumentException illegalArgumentException = new IllegalArgumentException
-		  ("IllegalArgumentException message");
-	  softly.assertThat(illegalArgumentException).hasMessage("NullPointerException message");
-	  softly.assertThatThrownBy(new ThrowingCallable() {
-		@Override
-		public void call() throws Exception {
-		  throw new Exception("something was wrong");
-		}
-
-	  }).hasMessage("something was good");
-	  softly.assertThat(Optional.of("bad option")).isEqualTo(Optional.of("good option"));
-	  softly.assertThat(LocalDate.of(2015, 1, 1)).isEqualTo(LocalDate.of(2015, 1, 2));
-	  softly.assertThat(LocalDateTime.of(2015, 1, 1, 23, 59, 59)).isEqualTo(LocalDateTime.of(2015, 1, 1, 23, 59, 0));
-	  softly.assertThat(ZonedDateTime.of(2015, 1, 1, 23, 59, 59, 0, UTC)).isEqualTo(ZonedDateTime.of(2015, 1, 1, 23,
-		                                                                                             59, 0, 0, UTC));
-
-    softly.assertThat(OptionalInt.of(0)).isEqualTo(1);
-    softly.assertThat(OptionalDouble.of(0.0)).isEqualTo(1.0);
-    softly.assertThat(OptionalLong.of(0L)).isEqualTo(1L);
-
-    softly.assertThat(LocalTime.of(12, 0)).isEqualTo(LocalTime.of(13,0));
-    softly.assertThat(OffsetTime.of(12, 0, 0, 0, ZoneOffset.UTC)).isEqualTo(OffsetTime.of(13, 0, 0, 0, ZoneOffset.UTC));
-    softly.assertThat(OffsetDateTime.MIN).isEqualTo(OffsetDateTime.MAX);
-
-	} catch (SoftAssertionError e) {
-	  List<String> errors = e.getErrors();
-	  assertThat(errors).hasSize(49);
-
-	  assertThat(errors.get(0)).isEqualTo("expected:<[1]> but was:<[0]>");
-=======
       softly.assertThat(new Object() {
         @Override
         public String toString() {
@@ -151,7 +120,6 @@
           return "51";
         }
       });
->>>>>>> 33711468
 
       softly.assertThat(new Object[] { new Object() {
         @Override
@@ -167,9 +135,32 @@
 
       final IllegalArgumentException illegalArgumentException = new IllegalArgumentException("IllegalArgumentException message");
       softly.assertThat(illegalArgumentException).hasMessage("NullPointerException message");
+      softly.assertThatThrownBy(new ThrowingCallable() {
+        @Override
+        public void call() throws Exception {
+          throw new Exception("something was wrong");
+        }
+
+      }).hasMessage("something was good");
+      softly.assertThat(Optional.of("bad option")).isEqualTo(Optional.of("good option"));
+      softly.assertThat(LocalDate.of(2015, 1, 1)).isEqualTo(LocalDate.of(2015, 1, 2));
+      softly.assertThat(LocalDateTime.of(2015, 1, 1, 23, 59, 59)).isEqualTo(LocalDateTime.of(2015, 1, 1, 23, 59, 0));
+      softly.assertThat(ZonedDateTime.of(2015, 1, 1, 23, 59, 59, 0, UTC)).isEqualTo(ZonedDateTime.of(2015, 1, 1, 23,
+                                                                                                     59, 0, 0, UTC));
+
+      softly.assertThat(OptionalInt.of(0)).isEqualTo(1);
+      softly.assertThat(OptionalDouble.of(0.0)).isEqualTo(1.0);
+      softly.assertThat(OptionalLong.of(0L)).isEqualTo(1L);
+
+      softly.assertThat(LocalTime.of(12, 0)).isEqualTo(LocalTime.of(13, 0));
+      softly.assertThat(OffsetTime.of(12, 0, 0, 0, ZoneOffset.UTC))
+            .isEqualTo(OffsetTime.of(13, 0, 0, 0, ZoneOffset.UTC));
+      softly.assertThat(OffsetDateTime.MIN).isEqualTo(OffsetDateTime.MAX);
+
     } catch (SoftAssertionError e) {
       List<String> errors = e.getErrors();
-      assertThat(errors).hasSize(38);
+      assertThat(errors).hasSize(49);
+
       assertThat(errors.get(0)).isEqualTo("expected:<[1]> but was:<[0]>");
 
       assertThat(errors.get(1)).isEqualTo("expected:<[tru]e> but was:<[fals]e>");
@@ -190,73 +181,6 @@
 
       assertThat(errors.get(12)).isEqualTo("expected:<[2000-01-01T00:00:01].000> but was:<[1999-12-31T23:59:59].000>");
 
-<<<<<<< HEAD
-	  assertThat(errors.get(13)).isEqualTo("expected:<[7].0> but was:<[6].0>");
-	  assertThat(errors.get(14)).isEqualTo("expected:<[9].0> but was:<[8].0>");
-	  assertThat(errors.get(15)).isEqualTo("expected:<[1[1].0]> but was:<[1[0].0]>");
-
-	  assertThat(errors.get(16)).isEqualTo("expected:<File(b)> but was:<File(a)>");
-
-	  assertThat(errors.get(17)).isEqualTo("expected:<1[3].0f> but was:<1[2].0f>");
-	  assertThat(errors.get(18)).isEqualTo("expected:<1[5].0f> but was:<1[4].0f>");
-	  assertThat(errors.get(19)).isEqualTo("expected:<[1[7].0f]> but was:<[1[6].0f]>");
-
-	  assertThat(errors.get(20)).isEqualTo(format("%nInputStreams do not have same content:"
-		                                   + System.getProperty("line.separator")
-		                                   + "line:<1>, expected:<B> but was:<A>"));
-
-	  assertThat(errors.get(21)).isEqualTo("expected:<2[1]> but was:<2[0]>");
-	  assertThat(errors.get(22)).isEqualTo("expected:<2[3]> but was:<2[2]>");
-	  assertThat(errors.get(23)).isEqualTo("expected:<[2[5]]> but was:<[2[4]]>");
-
-	  assertThat(errors.get(24)).isEqualTo("expected:<[\"2[7]\"]> but was:<[\"2[6]\"]>");
-	  assertThat(errors.get(25)).isEqualTo(format("%nExpecting:%n" +
-		                                   " <[\"28\"]>%n" +
-		                                   "to contain:%n" +
-		                                   " <[\"29\"]>%n" +
-		                                   "but could not find:%n" +
-		                                   " <[\"29\"]>%n"));
-	  assertThat(errors.get(26)).isEqualTo("expected:<[\"3[1]\"]> but was:<[\"3[0]\"]>");
-
-	  assertThat(errors.get(27)).isEqualTo("expected:<3[3]L> but was:<3[2]L>");
-	  assertThat(errors.get(28)).isEqualTo("expected:<3[5]L> but was:<3[4]L>");
-	  assertThat(errors.get(29)).isEqualTo("expected:<[3[7]L]> but was:<[3[6]L]>");
-
-	  assertThat(errors.get(30)).isEqualTo("expected:<{\"[40\"=\"41]\"}> but was:<{\"[38\"=\"39]\"}>");
-
-	  assertThat(errors.get(31)).isEqualTo("expected:<4[3]> but was:<4[2]>");
-	  assertThat(errors.get(32)).isEqualTo("expected:<4[5]> but was:<4[4]>");
-	  assertThat(errors.get(33)).isEqualTo("expected:<[4[7]]> but was:<[4[6]]>");
-
-	  assertThat(errors.get(34)).isEqualTo("expected:<\"4[9]\"> but was:<\"4[8]\">");
-
-	  assertThat(errors.get(35)).isEqualTo("expected:<5[1]> but was:<5[0]>");
-	  assertThat(errors.get(36)).isEqualTo("expected:<[5[3]]> but was:<[5[2]]>");
-	  assertThat(errors.get(37)).isEqualTo(format("%nExpecting message:%n"
-		                                   + " <\"NullPointerException message\">%n"
-		                                   + "but was:%n"
-		                                   + " <\"IllegalArgumentException message\">"));
-	  assertThat(errors.get(38)).isEqualTo(format("%nExpecting message:%n"
-		                                   + " <\"something was good\">%n"
-		                                   + "but was:%n"
-		                                   + " <\"something was wrong\">"));
-	  assertThat(errors.get(39)).isEqualTo("expected:<Optional[[goo]d option]> but was:<Optional[[ba]d option]>");
-	  assertThat(errors.get(40)).isEqualTo("expected:<2015-01-0[2]> but was:<2015-01-0[1]>");
-	  assertThat(errors.get(41)).isEqualTo("expected:<2015-01-01T23:59[]> but was:<2015-01-01T23:59[:59]>");
-	  assertThat(errors.get(42)).isEqualTo("expected:<2015-01-01T23:59[]Z> but was:<2015-01-01T23:59[:59]Z>");
-
-    assertThat(errors.get(43)).isEqualTo("expected:<[1]> but was:<[OptionalInt[0]]>");
-    assertThat(errors.get(44)).isEqualTo("expected:<[1.0]> but was:<[OptionalDouble[0.0]]>");
-    assertThat(errors.get(45)).isEqualTo("expected:<[1L]> but was:<[OptionalLong[0]]>");
-
-    assertThat(errors.get(46)).isEqualTo("expected:<1[3]:00> but was:<1[2]:00>");
-    assertThat(errors.get(47)).isEqualTo("expected:<1[3]:00Z> but was:<1[2]:00Z>");
-
-    assertThat(errors.get(48)).isEqualTo("expected:<[+999999999-12-31T23:59:59.999999999-]18:00> but was:<[-999999999-01-01T00:00+]18:00>");
-	  return;
-	}
-	fail("Should not reach here");
-=======
       assertThat(errors.get(13)).isEqualTo("expected:<[7].0> but was:<[6].0>");
       assertThat(errors.get(14)).isEqualTo("expected:<[9].0> but was:<[8].0>");
       assertThat(errors.get(15)).isEqualTo("expected:<[1[1].0]> but was:<[1[0].0]>");
@@ -279,12 +203,12 @@
       assertThat(errors.get(23)).isEqualTo("expected:<[2[5]]> but was:<[2[4]]>");
 
       assertThat(errors.get(24)).isEqualTo("expected:<[\"2[7]\"]> but was:<[\"2[6]\"]>");
-      assertThat(errors.get(25)).isEqualTo(String.format("%nExpecting:%n" +
-                                                         " <[\"28\"]>%n" +
-                                                         "to contain:%n" +
-                                                         " <[\"29\"]>%n" +
-                                                         "but could not find:%n" +
-                                                         " <[\"29\"]>%n"));
+      assertThat(errors.get(25)).isEqualTo(format("%nExpecting:%n" +
+                                                  " <[\"28\"]>%n" +
+                                                  "to contain:%n" +
+                                                  " <[\"29\"]>%n" +
+                                                  "but could not find:%n" +
+                                                  " <[\"29\"]>%n"));
       assertThat(errors.get(26)).isEqualTo("expected:<[\"3[1]\"]> but was:<[\"3[0]\"]>");
 
       assertThat(errors.get(27)).isEqualTo("expected:<3[3]L> but was:<3[2]L>");
@@ -301,14 +225,30 @@
 
       assertThat(errors.get(35)).isEqualTo("expected:<5[1]> but was:<5[0]>");
       assertThat(errors.get(36)).isEqualTo("expected:<[5[3]]> but was:<[5[2]]>");
-      assertThat(errors.get(37)).isEqualTo(String.format("%nExpecting message:%n"
-                                                         + " <\"NullPointerException message\">%n"
-                                                         + "but was:%n"
-                                                         + " <\"IllegalArgumentException message\">"));
+      assertThat(errors.get(37)).isEqualTo(format("%nExpecting message:%n"
+                                                  + " <\"NullPointerException message\">%n"
+                                                  + "but was:%n"
+                                                  + " <\"IllegalArgumentException message\">"));
+      assertThat(errors.get(38)).isEqualTo(format("%nExpecting message:%n"
+                                                  + " <\"something was good\">%n"
+                                                  + "but was:%n"
+                                                  + " <\"something was wrong\">"));
+      assertThat(errors.get(39)).isEqualTo("expected:<Optional[[goo]d option]> but was:<Optional[[ba]d option]>");
+      assertThat(errors.get(40)).isEqualTo("expected:<2015-01-0[2]> but was:<2015-01-0[1]>");
+      assertThat(errors.get(41)).isEqualTo("expected:<2015-01-01T23:59[]> but was:<2015-01-01T23:59[:59]>");
+      assertThat(errors.get(42)).isEqualTo("expected:<2015-01-01T23:59[]Z> but was:<2015-01-01T23:59[:59]Z>");
+
+      assertThat(errors.get(43)).isEqualTo("expected:<[1]> but was:<[OptionalInt[0]]>");
+      assertThat(errors.get(44)).isEqualTo("expected:<[1.0]> but was:<[OptionalDouble[0.0]]>");
+      assertThat(errors.get(45)).isEqualTo("expected:<[1L]> but was:<[OptionalLong[0]]>");
+
+      assertThat(errors.get(46)).isEqualTo("expected:<1[3]:00> but was:<1[2]:00>");
+      assertThat(errors.get(47)).isEqualTo("expected:<1[3]:00Z> but was:<1[2]:00Z>");
+
+      assertThat(errors.get(48)).isEqualTo("expected:<[+999999999-12-31T23:59:59.999999999-]18:00> but was:<[-999999999-01-01T00:00+]18:00>");
       return;
     }
     fail("Should not reach here");
->>>>>>> 33711468
   }
 
 }