--- conflicted
+++ resolved
@@ -208,11 +208,10 @@
 
 	  assertThat(errors.get(35)).isEqualTo("expected:<5[1]> but was:<5[0]>");
 	  assertThat(errors.get(36)).isEqualTo("expected:<[5[3]]> but was:<[5[2]]>");
-<<<<<<< HEAD
-	  assertThat(errors.get(37)).isEqualTo("\nExpecting message:\n"
-		                                   + " <\"NullPointerException message\">\n"
-		                                   + "but was:\n"
-		                                   + " <\"IllegalArgumentException message\">");
+	  assertThat(errors.get(37)).isEqualTo(String.format("%nExpecting message:%n"
+		                                   + " <\"NullPointerException message\">%n"
+		                                   + "but was:%n"
+		                                   + " <\"IllegalArgumentException message\">"));
 	  assertThat(errors.get(38)).isEqualTo("\nExpecting message:\n"
 		                                   + " <\"something was good\">\n"
 		                                   + "but was:\n"
@@ -226,12 +225,6 @@
     assertThat(errors.get(44)).isEqualTo("expected:<[1.0]> but was:<[OptionalDouble[0.0]]>");
     assertThat(errors.get(45)).isEqualTo("expected:<[1L]> but was:<[OptionalLong[0]]>");
 
-=======
-	  assertThat(errors.get(37)).isEqualTo(String.format("%nExpecting message:%n"
-		                                   + " <\"NullPointerException message\">%n"
-		                                   + "but was:%n"
-		                                   + " <\"IllegalArgumentException message\">"));
->>>>>>> 7dfa5fde
 	  return;
 	}
 	fail("Should not reach here");
